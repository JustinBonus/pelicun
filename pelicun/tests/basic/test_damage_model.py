--- conflicted
+++ resolved
@@ -591,15 +591,9 @@
         for rv_name, rv in capacity_rv_reg.RV.items():
             uniform_sample = rv._uni_sample
             sample = rv.sample
-<<<<<<< HEAD
             assert uniform_sample is not None
             assert sample is not None
-=======
-
-            assert uniform_sample is not None
-            assert sample is not None
-
->>>>>>> 5d7e9af8
+
             for i in range(len(operation_list)):
                 if rv_name == 'FRG-cmp.A-1-2-3-1-1':
                     theta = 1.20 * 30.0
