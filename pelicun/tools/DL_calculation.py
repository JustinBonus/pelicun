--- conflicted
+++ resolved
@@ -389,11 +389,7 @@
     # f"{config['commonFileDir']}/CustomDLModels/"
     custom_dl_file_path = custom_model_dir
 
-<<<<<<< HEAD
     if ('DL' not in config) or (not config['DL']):
-=======
-    if 'DL' not in config:
->>>>>>> 032ad927
         log_msg("Damage and Loss configuration missing from config file. ")
 
         if auto_script_path is not None:
@@ -412,7 +408,9 @@
                 return 0
 
             # add the demand information
-            config_ap['DL']['Demands'].update({'DemandFilePath': f'{demand_file}'})
+            config_ap['DL']['Demands'].update(
+                {'DemandFilePath': f'{demand_file}', 'SampleSize': f'{realizations}'}
+            )
 
             if coupled_EDP is True:
                 config_ap['DL']['Demands'].update({"CoupledDemands": True})
@@ -472,20 +470,12 @@
         )
     if not sample_size_str:
         # give up
-<<<<<<< HEAD
         print('Sample size not provided in config file.')
-=======
-        print('Sampling size not provided in config file.')
->>>>>>> 032ad927
         return -1
     sample_size = int(sample_size_str)
 
     # provide all outputs if the files are not specified
-<<<<<<< HEAD
     if ('Outputs' not in config) or (not config['Outputs']):
-=======
-    if 'Outputs' not in config:
->>>>>>> 032ad927
         config['DL']['Outputs'] = full_out_config
 
     # provide outputs in CSV by default
@@ -507,19 +497,11 @@
     if ('Settings' in config['DL']['Outputs'].keys()) is False:
         config['DL']['Outputs'].update({'Settings': pbe_settings})
 
-<<<<<<< HEAD
     if ('Asset' not in config['DL']) or (not config['DL']['Asset']):
         log_msg("Asset configuration missing. Terminating analysis.")
         return -1
 
     if ('Demands' not in config['DL']) or (not config['DL']['Demands']):
-=======
-    if 'Asset' not in config['DL']:
-        log_msg("Asset configuration missing. Terminating analysis.")
-        return -1
-
-    if 'Demands' not in config['DL']:
->>>>>>> 032ad927
         log_msg("Demand configuration missing. Terminating analysis.")
         return -1
 
@@ -1057,10 +1039,6 @@
         # TODO: we can improve this by creating a water
         # network-specific assessment class
         if "Water" in config['DL']['Asset']['ComponentDatabase']:
-<<<<<<< HEAD
-=======
-
->>>>>>> 032ad927
             # add a placeholder aggregate fragility that will never trigger
             # damage, but allow damage processes to aggregate the
             # various pipeline damages
@@ -1805,10 +1783,6 @@
         damage_sample_s['irreparable'] = np.zeros(damage_sample_s.shape[0])
 
     if 'Losses' in config['DL']:
-<<<<<<< HEAD
-=======
-
->>>>>>> 032ad927
         if 'agg_repair' not in locals():
             agg_repair = PAL.repair.aggregate_losses()
 
