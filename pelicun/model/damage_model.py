# -*- coding: utf-8 -*-
#
# Copyright (c) 2018 Leland Stanford Junior University
# Copyright (c) 2018 The Regents of the University of California
#
# This file is part of pelicun.
#
# Redistribution and use in source and binary forms, with or without
# modification, are permitted provided that the following conditions are met:
#
# 1. Redistributions of source code must retain the above copyright notice,
# this list of conditions and the following disclaimer.
#
# 2. Redistributions in binary form must reproduce the above copyright notice,
# this list of conditions and the following disclaimer in the documentation
# and/or other materials provided with the distribution.
#
# 3. Neither the name of the copyright holder nor the names of its contributors
# may be used to endorse or promote products derived from this software without
# specific prior written permission.
#
# THIS SOFTWARE IS PROVIDED BY THE COPYRIGHT HOLDERS AND CONTRIBUTORS "AS IS"
# AND ANY EXPRESS OR IMPLIED WARRANTIES, INCLUDING, BUT NOT LIMITED TO, THE
# IMPLIED WARRANTIES OF MERCHANTABILITY AND FITNESS FOR A PARTICULAR PURPOSE
# ARE DISCLAIMED. IN NO EVENT SHALL THE COPYRIGHT HOLDER OR CONTRIBUTORS BE
# LIABLE FOR ANY DIRECT, INDIRECT, INCIDENTAL, SPECIAL, EXEMPLARY, OR
# CONSEQUENTIAL DAMAGES (INCLUDING, BUT NOT LIMITED TO, PROCUREMENT OF
# SUBSTITUTE GOODS OR SERVICES; LOSS OF USE, DATA, OR PROFITS; OR BUSINESS
# INTERRUPTION) HOWEVER CAUSED AND ON ANY THEORY OF LIABILITY, WHETHER IN
# CONTRACT, STRICT LIABILITY, OR TORT (INCLUDING NEGLIGENCE OR OTHERWISE)
# ARISING IN ANY WAY OUT OF THE USE OF THIS SOFTWARE, EVEN IF ADVISED OF THE
# POSSIBILITY OF SUCH DAMAGE.
#
# You should have received a copy of the BSD 3-Clause License along with
# pelicun. If not, see <http://www.opensource.org/licenses/>.
#
# Contributors:
# Adam Zsarnóczay
# John Vouvakis Manousakis

"""
This file defines the DamageModel object and its methods.

.. rubric:: Contents

.. autosummary::

    DamageModel

"""

from __future__ import annotations
import numpy as np
import pandas as pd
from pelicun.model.pelicun_model import PelicunModel
from pelicun.model.demand_model import _get_required_demand_type
from pelicun.model.demand_model import _assemble_required_demand_data
from pelicun.model.demand_model import _verify_edps_available
from pelicun import base
from pelicun import uq
from pelicun import file_io

idx = base.idx


class DamageModel(PelicunModel):
    """
    Manages damage information used in assessments.

    """

    __slots__ = ['ds_model', 'missing_components']

    def __init__(self, assessment):
        super().__init__(assessment)

        self.ds_model: DamageModel_DS = DamageModel_DS(assessment)
        self.missing_components: list[str] = []

    @property
    def _damage_models(self):
        """
        Points to the damage model objects included in DamageModel.

        Returns
        -------
        tuple
            A tuple containing the damage models.

        """
        return (self.ds_model,)

    def load_damage_model(self, data_paths):
        """
        <backwards compatibility>

        """
        cmp_set = self._asmnt.asset.list_unique_component_ids(as_set=True)
        self.load_model_parameters(data_paths, cmp_set)
        self.log.warn(
            '`load_damage_model` is deprecated and will be '
            'dropped in future versions of pelicun. '
            'Please use `load_model_parameters` instead, '
            'like so: \n`cmp_set = {your_assessment_obj}.'
            'list_unique_component_ids(as_set=True)`, '
            'and then \n`{your_assessment_obj}.damage.'
            'load_model_parameters(data_paths, cmp_set)`.'
        )

    def load_model_parameters(self, data_paths, cmp_set):
        """
        Load damage model parameters.

        Parameters
        ----------
        data_paths: list of (string | DataFrame)
            List of paths to data or files with damage model
            information. Default XY datasets can be accessed as
            PelicunDefault/XY. Order matters. Parameters defined in
            prior elements in the list take precedence over the same
            parameters in subsequent data paths. I.e., place the
            Default datasets in the back.
        cmp_set: set
            Set of component IDs that are present in the asset model.
            Damage parameters in the input files for components
            outside of that set are omitted for performance.

        Raises
        ------
        ValueError
            If the method can't parse the damage parameters in the
            specified paths.

        """

        self.log.div()
        self.log.msg('Loading damage model...', prepend_timestamp=False)

        # <backwards compatibility>
        for i, path in enumerate(data_paths):
            if 'fragility_DB' in path:
                path = path.replace('fragility_DB', 'damage_DB')
                self.log.warn(
                    '`fragility_DB` is deprecated and will '
                    'be dropped in future versions of pelicun. '
                    'Please use `damage_DB` instead.'
                )
                data_paths[i] = path

        # replace default flag with default data path
        data_paths = file_io.substitute_default_path(data_paths)

        #
        # load damage parameter data into the models
        #

        for data_path in data_paths:
            data = file_io.load_data(
                data_path, None, orientation=1, reindex=False, log=self._asmnt.log
            )
            # determine if the damage model parameters are for damage
            # states
            if _is_for_ds_model(data):
                self.ds_model._load_model_parameters(data)
            else:
                raise ValueError(f'Invalid damage model parameters: {data_path}')

        self.log.msg(
            'Damage model parameters loaded successfully.', prepend_timestamp=False
        )

        #
        # remove items
        #

        self.log.msg(
            'Removing unused damage model parameters.', prepend_timestamp=False
        )

        for damage_model in self._damage_models:
            # drop unused damage parameter definitions
            damage_model._drop_unused_damage_parameters(cmp_set)
            # remove components with incomplete damage parameters
            damage_model._remove_incomplete_components()

        #
        # convert units
        #

        self.log.msg(
            'Converting damage model parameter units.', prepend_timestamp=False
        )
        for damage_model in self._damage_models:
            damage_model._convert_damage_parameter_units()

        #
        # verify damage parameter availability
        #

        self.log.msg(
            'Checking damage model parameter '
            'availability for all components in the asset model.',
            prepend_timestamp=False,
        )
        missing_components = self._ensure_damage_parameter_availability(cmp_set)

        self.missing_components = missing_components

    def calculate(
        self,
        dmg_process=None,
        block_batch_size=1000,
        scaling_specification=None,
    ):
        """
        Calculate the damage of each component block.

        """
        self.log.div()
        self.log.msg('Calculating damages...')

        self.log.msg(
            f'Number of Performance Groups in Asset Model:'
            f' {self._asmnt.asset.cmp_sample.shape[1]}',
            prepend_timestamp=False,
        )

        # Instantiate `component_blocks`
        if 'Blocks' in self._asmnt.asset.cmp_marginal_params.columns:
            # If a `Blocks` column is available, use `cmp_marginals`
            component_blocks = (
                self._asmnt.asset.cmp_marginal_params['Blocks']
                .to_frame()
                .astype('int64')
            )
        else:
            # Otherwise asume 1.00 for the number of blocks and
            # initialize `component_blocks` using the columns of `cmp_sample`.
            component_blocks = pd.DataFrame(
                np.ones(self._asmnt.asset.cmp_sample.shape[1]),
                index=self._asmnt.asset.cmp_sample.columns,
                columns=['Blocks'],
                dtype='int64',
            )

        # obtain damage states for applicable components
        self.ds_model._obtain_ds_sample(
            demand_sample=self._asmnt.demand.sample,
            component_blocks=component_blocks,
            block_batch_size=block_batch_size,
            scaling_specification=scaling_specification,
            missing_components=self.missing_components,
            nondirectional_multipliers=self._asmnt.options.nondir_multi_dict,
        )

        # Apply the prescribed damage process, if any
        if dmg_process is not None:
            self.log.msg("Applying damage processes.")

            # Sort the damage processes tasks
            dmg_process = {key: dmg_process[key] for key in sorted(dmg_process)}

            # Perform damage tasks in the sorted order
            for task in dmg_process.items():
                self.ds_model._perform_dmg_task(task)

            self.log.msg(
                "Damage processes successfully applied.", prepend_timestamp=False
            )

        qnt_sample = self.ds_model._prepare_dmg_quantities(
            self._asmnt.asset.cmp_sample,
            self._asmnt.asset.cmp_marginal_params,
            dropzero=False,
        )

        # If requested, extend the quantity table with all possible DSs
        if self._asmnt.options.list_all_ds:
            qnt_sample = self.ds_model._complete_ds_cols(qnt_sample)

        self.ds_model.sample = qnt_sample

        self.log.msg('Damage calculation completed.', prepend_timestamp=False)

    def save_sample(self, filepath=None, save_units=False):
        """
        Saves the damage sample data to a CSV file or returns it
        directly with an option to include units.
<<<<<<< HEAD

        This function handles saving the sample data of damage
        assessments to a specified file path or, if no path is
        provided, returns the data as a DataFrame. The function can
        optionally include a row for unit information when returning
        data.

        Parameters
        ----------
        filepath : str, optional
            The path to the file where the damage sample should be
            saved. If not provided, the sample is not saved to disk
            but returned.
        save_units : bool, default: False
            Indicates whether to include a row with unit information
            in the returned DataFrame. This parameter is ignored if a
            file path is provided.

=======

        This function handles saving the sample data of damage
        assessments to a specified file path or, if no path is
        provided, returns the data as a DataFrame. The function can
        optionally include a row for unit information when returning
        data.

        Parameters
        ----------
        filepath : str, optional
            The path to the file where the damage sample should be
            saved. If not provided, the sample is not saved to disk
            but returned.
        save_units : bool, default: False
            Indicates whether to include a row with unit information
            in the returned DataFrame. This parameter is ignored if a
            file path is provided.

>>>>>>> 032ad927
        Returns
        -------
        None or tuple
            If `filepath` is provided, the function returns None after
            saving the data.
            If no `filepath` is specified, returns:
            - DataFrame containing the damage sample.
            - Optionally, a Series containing the units for each
              column if `save_units` is True.
        """
        self.log.div()
        self.log.msg('Saving damage sample...')

        cmp_units = self._asmnt.asset.cmp_units
<<<<<<< HEAD
        qnt_units = pd.Series(index=self.sample.columns, name='Units', dtype='object')
=======
        qnt_units = pd.Series(
            index=self.ds_model.sample.columns, name='Units', dtype='object'
        )
>>>>>>> 032ad927
        for cmp in cmp_units.index:
            qnt_units.loc[cmp] = cmp_units.loc[cmp]

        res = file_io.save_to_csv(
            self.ds_model.sample,
            filepath,
            units=qnt_units,
            unit_conversion_factors=self._asmnt.unit_conversion_factors,
            use_simpleindex=(filepath is not None),
            log=self._asmnt.log,
        )

        if filepath is not None:
<<<<<<< HEAD
            self.log_msg('Damage sample successfully saved.', prepend_timestamp=False)
=======
            self.log.msg(
                'Damage sample successfully saved.', prepend_timestamp=False
            )
>>>>>>> 032ad927
            return None

        # else:
        units = res.loc["Units"]
        res.drop("Units", inplace=True)
        res.index = res.index.astype('int64')

        if save_units:
            return res.astype(float), units

        return res.astype(float)

    def load_sample(self, filepath):
        """
        Load damage state sample data.

        """
        self.log.div()
        self.log.msg('Loading damage sample...')

        self.ds_model.sample = file_io.load_data(
            filepath, self._asmnt.unit_conversion_factors, log=self._asmnt.log
        )

        # set the names of the columns
        self.ds_model.sample.columns.names = ['cmp', 'loc', 'dir', 'uid', 'ds']

        self.log.msg('Damage sample successfully loaded.', prepend_timestamp=False)

    def _ensure_damage_parameter_availability(self, cmp_list):
        """
        Makes sure that all components have damage parameters.

        Returns
        -------
        list
            List of component IDs with missing damage parameters.

        """

        available_components = self._get_component_id_set()

        missing_components = [
            component
            for component in cmp_list
            if component not in available_components
        ]

        if missing_components:
            self.log.add_warning(
                f"The damage model does not provide "
                f"damage information for the following component(s) "
                f"in the asset model: {missing_components}."
            )
            self.log.emit_warnings()

        return missing_components

    def _get_component_id_set(self):
        """
        Get a set of components for which damage parameters are
        available.
        """
        cmp_list = []
        if self.ds_model.damage_params is not None:
            cmp_list.extend(self.ds_model.damage_params.index.to_list())
        return set(cmp_list)


class DamageModel_Base(PelicunModel):
    """
    Base class for damage models

    """

    __slots__ = ['damage_params', 'sample']

    def __init__(self, assessment):
        super().__init__(assessment)

        self.damage_params = None
        self.sample = None

    def _load_model_parameters(self, data):
        """
        Load model parameters from a dataframe, extending those
        already available. Parameters already defined take precedence,
        i.e. redefinitions of parameters are ignored.

        Parameters
        ----------
        data: DataFrame
            Data with damage model information.

        """

        if self.damage_params is not None:
            data = pd.concat((self.damage_params, data), axis=0)

        # drop redefinitions of components
        data = data.groupby(data.index).first()

        # TODO: load defaults for Demand-Offset and Demand-Directional

        self.damage_params = data

    def _convert_damage_parameter_units(self):
        """
        Converts previously loaded damage parameters to base units.

        """
        if self.damage_params is None:
            return

<<<<<<< HEAD
        Returns
        -------
        float
          The result of the operation

        Raises
        ------
        ValueError
            If the operation is invalid.

=======
        units = self.damage_params[('Demand', 'Unit')]
        self.damage_params.drop(('Demand', 'Unit'), axis=1, inplace=True)
        for LS_i in self.damage_params.columns.unique(level=0):
            if LS_i.startswith('LS'):
                self.damage_params.loc[:, LS_i] = self._convert_marginal_params(
                    self.damage_params.loc[:, LS_i].copy(), units
                ).values

    def _remove_incomplete_components(self):
>>>>>>> 032ad927
        """
        Removes components that have incomplete damage model
        definitions from the damage model parameters.

        """
        if self.damage_params is None:
            return

<<<<<<< HEAD
        The method initializes two random variable registries,
        capacity_RV_reg and lsds_RV_reg, and loops through each
        performance group in the input performance group batch (PGB)
        dataframe. For each performance group, it retrieves the
        component sample and blocks and checks if the limit state is
        defined for the component. If the limit state is defined, the
        method gets the list of limit states and the parameters for
        each limit state. The method assigns correlation between limit
        state random variables, adds the limit state random variables
        to the capacity_RV_reg registry, and adds LSDS assignments to
        the lsds_RV_reg registry. After looping through all
        performance groups, the method returns the two registries.
=======
        if ('Incomplete', '') not in self.damage_params.columns:
            return

        cmp_incomplete_idx = self.damage_params.loc[
            self.damage_params[('Incomplete', '')] == 1
        ].index

        self.damage_params.drop(cmp_incomplete_idx, inplace=True)

    def _drop_unused_damage_parameters(self, cmp_set):
        """
        Removes damage parameter definitions for component IDs not
        present in the given list.
>>>>>>> 032ad927

        Parameters
        ----------
        cmp_set: set
            Set of component IDs to be preserved in the damage
            parameters.
        """
        if self.damage_params is None:
            return
        cmp_mask = self.damage_params.index.isin(cmp_set, level=0)
        self.damage_params = self.damage_params.iloc[cmp_mask, :]

<<<<<<< HEAD
        Returns
        -------
        tuple
            A tuple containing two RandomVariableRegistry instances:
            one for the capacity random variables and one for the LSDS
            assignments.

        Raises
        ------
        ValueError
            Raises an error if the scaling specification is invalid or
            if the input DataFrame does not meet the expected format.
            Also, raises errors if there are any issues with the types
            or formats of the data in the input DataFrame.
=======
    def _get_pg_batches(
        self, component_blocks, block_batch_size, missing_components
    ):
>>>>>>> 032ad927
        """
        Group performance groups into batches for efficient damage
        assessment.

<<<<<<< HEAD
        def assign_lsds(ds_weights, ds_id, lsds_RV_reg, lsds_rv_tag):
            """
            Assigns limit states to damage states using random
            variables, updating the provided random variable registry.
            This function either creates a deterministic random
            variable for a single damage state or a multinomial random
            variable for multiple damage states.

            Parameters
            ----------
            ds_weights : str or None
                A string representing the weights of different damage
                states associated with a limit state, separated by
                '|'.  If None, indicates that there is only one damage
                state associated with the limit state.
            ds_id : int
                The starting index for damage state IDs. This ID helps
                in mapping damage states to limit states.
            lsds_RV_reg : RandomVariableRegistry
                The registry where the newly created random variables
                (for mapping limit states to damage states) will be
                added.
            lsds_rv_tag : str
                A unique identifier for the random variable being
                created, typically including identifiers for
                component, location, direction, and limit state.

            Returns
            -------
            int
                The updated damage state ID, incremented based on the
                number of damage states handled in this call.

            Notes
            -----
            This function supports detailed control over the mapping
            from limit states to damage states within a stochastic
            framework, enhancing the flexibility and accuracy of
            probabilistic damage assessments. It dynamically adjusts
            to the number of damage states specified and applies a
            mapping function to correctly assign state IDs.
            """
            # If the limit state has a single damage state assigned
            # to it, we don't need random sampling
            if pd.isnull(ds_weights):
                ds_id += 1
=======
        The method takes as input the block_batch_size, which
        specifies the maximum number of blocks per batch. The method
        first checks if performance groups have been defined in the
        cmp_marginal_params dataframe, and if so, it uses the 'Blocks'
        column as the performance group information. If performance
        groups have not been defined in cmp_marginal_params, the
        method uses the cmp_sample dataframe to define the performance
        groups, with each performance group having a single block.

        The method then checks if the performance groups are available
        in the damage parameters dataframe, and removes any
        performance groups that are not found in the damage
        parameters. The method then groups the performance groups
        based on the locations and directions of the components, and
        calculates the cumulative sum of the blocks for each
        group. The method then divides the performance groups into
        batches of size specified by block_batch_size and assigns a
        batch number to each group. Finally, the method groups the
        performance groups by batch number, component, location, and
        direction, and returns a dataframe that shows the number of
        blocks for each batch.

        Parameters
        ----------
>>>>>>> 032ad927

        component_blocks: pd.DataFrame
            Dataframe containing a singe column, `Blocks`, which lists
            the number of blocks for each (`cmp`-`loc`-`dir`-`uid`).
        block_batch_size: int
            Maximum number of components in each batch.
        missing_components: list[str]
            Set of component IDs for which damage parameters are
            unavailable. These components are ignored.

        Returns
        -------
        DataFrame
            A DataFrame indexed by batch number, component identifier,
            location, direction, and unique ID, with a column
            indicating the number of blocks assigned to each
            batch. This dataframe facilitates the management and
            execution of damage assessment tasks by grouping
            components into manageable batches based on the specified
            block batch size.

<<<<<<< HEAD
                def map_ds(values, offset=int(ds_id + 1)):
                    """
                    Maps an array of damage state indices to their
                    corresponding actual state IDs by applying an
                    offset.

                    Parameters
                    ----------
                    values : array-like
                        An array of indices representing damage
                        states. These indices are typically sequential
                        integers starting from zero.
                    offset : int
                        The value to be added to each element in
                        `values` to obtain the actual damage state
                        IDs.

                    Returns
                    -------
                    array
                        An array where each original index from
                        `values` has been incremented by `offset` to
                        reflect its actual damage state ID.
                    """
                    return values + offset
=======
        """
>>>>>>> 032ad927

        # A warning has already been issued for components with
        # missing damage parameters (in
        # `DamageModel._ensure_damage_parameter_availability`).
        component_blocks.drop(pd.Index(missing_components), inplace=True)

        # It is safe to simply disregard components that are not
        # present in the `damage_params` of *this* model, and let them
        # be handled by another damage model.
        available_components = self.damage_params.index.unique().to_list()
        component_blocks = component_blocks.loc[
            pd.IndexSlice[available_components, :, :, :], :
        ]

        # Sum up the number of blocks for each performance group
        component_blocks = component_blocks.groupby(
            ['loc', 'dir', 'cmp', 'uid']
        ).sum()
        component_blocks.sort_index(axis=0, inplace=True)

        # Calculate cumulative sum of blocks
        component_blocks['CBlocks'] = np.cumsum(
            component_blocks['Blocks'].values.astype(int)
        )
        component_blocks['Batch'] = 0

        # Group the performance groups into batches
        for batch_i in range(1, component_blocks.shape[0] + 1):
            # Find the mask for blocks that are less than the batch
            # size and greater than 0
            batch_mask = np.all(
                np.array(
                    [
                        component_blocks['CBlocks'] <= block_batch_size,
                        component_blocks['CBlocks'] > 0,
                    ]
                ),
                axis=0,
            )

            if np.sum(batch_mask) < 1:
                batch_mask = np.full(batch_mask.shape, False)
                batch_mask[np.where(component_blocks['CBlocks'] > 0)[0][0]] = True

<<<<<<< HEAD
        # get the component sample and blocks from the asset model
        for PG in PGB.index:
            # determine demand capacity adjustment operation, if required
            cmp_loc_dir = '-'.join(PG[0:3])
            capacity_adjustment_operation = scaling_specification.get(cmp_loc_dir, None)
=======
            component_blocks.loc[batch_mask, 'Batch'] = batch_i
>>>>>>> 032ad927

            # Decrement the cumulative block count by the max count in
            # the current batch
            component_blocks['CBlocks'] -= component_blocks.loc[
                component_blocks['Batch'] == batch_i, 'CBlocks'
            ].max()

            # If the maximum cumulative block count is 0, exit the
            # loop
            if component_blocks['CBlocks'].max() == 0:
                break

        # Group the performance groups by batch, component, location,
        # and direction, and keep only the number of blocks for each
        # group
        component_blocks = (
            component_blocks.groupby(['Batch', 'cmp', 'loc', 'dir', 'uid'])
            .sum()
            .loc[:, 'Blocks']
            .to_frame()
        )
        component_blocks = component_blocks.sort_index(
            level=['Batch', 'cmp', 'loc', 'dir', 'uid']
        )
        return component_blocks


class DamageModel_DS(DamageModel_Base):
    """
    Damage model for components that have discrete Damage States (DS).

    """

    __slots__ = ['ds_sample']

    def __init__(self, assessment):
        super().__init__(assessment)
        self.ds_sample = None

    def probabilities(self):
        """
        Returns the probability of each observed damage state in the
        sample.

        Returns
        -------
        pd.DataFrame
            Dataframe with the probability of each damage state for
            each component block.

        """
        sample = self.ds_sample

        probabilities = {}

        for col in sample.columns:
            values = sample[col]
            # skip NA cases that are the result of damage processes
            values = values[values != -1]
            if len(values) == 0:
                # can't determine without a sample
                probabilities[col] = np.nan
            else:
                vcounts = values.value_counts() / len(values)
                probabilities[col] = vcounts

        return (
            pd.DataFrame(probabilities)
            .T.rename_axis(
                index=['cmp', 'loc', 'dir', 'uid', 'block'], columns='Damage State'
            )
            .sort_index(axis=1)
            .sort_index(axis=0)
        )

    def _obtain_ds_sample(
        self,
        demand_sample,
        component_blocks,
        block_batch_size,
        scaling_specification,
        missing_components,
        nondirectional_multipliers,
    ):
        """
        Obtain the damage state of each performance group in the
        model.
        """

        # Break up damage calculation and perform it by performance group.
        # Compared to the simultaneous calculation of all PGs, this approach
        # reduces demands on memory and increases the load on CPU. This leads
        # to a more balanced workload on most machines for typical problems.
        # It also allows for a straightforward extension with parallel
        # computing.

        sample_size = len(demand_sample)

        component_blocks = self._get_pg_batches(
            component_blocks, block_batch_size, missing_components
        )
        batches = component_blocks.index.get_level_values(0).unique()

        self.log.msg(
            f'Number of Component Blocks: {component_blocks["Blocks"].sum()}',
            prepend_timestamp=False,
        )

        self.log.msg(
            f"{len(batches)} batches of Performance Groups prepared "
            "for damage assessment",
            prepend_timestamp=False,
        )

        # for PG_i in self._asmnt.asset.cmp_sample.columns:
        ds_samples = []
        for PGB_i in batches:

            performance_group = component_blocks.loc[PGB_i]

            self.log.msg(
                f"Calculating damage states for PG batch {PGB_i} with "
                f"{int(performance_group['Blocks'].sum())} blocks"
            )

            # Generate an array with component capacities for each block and
            # generate a second array that assigns a specific damage state to
            # each component limit state. The latter is primarily needed to
            # handle limit states with multiple, mutually exclusive DS options
            capacity_sample, lsds_sample = self._generate_dmg_sample(
                sample_size, performance_group, scaling_specification
            )

            # Get the required demand types for the analysis
            if self._asmnt.log.verbose:
                self.log.msg(
                    'Collecting required demand information...',
                    prepend_timestamp=True,
                )
            demand_offset = self._asmnt.options.demand_offset
            required_edps = _get_required_demand_type(
                self.damage_params, performance_group, demand_offset
            )

            available_edps = (
                pd.DataFrame(index=demand_sample.columns)
                .reset_index()
                .groupby(['type', 'loc'])['dir']
                .agg(lambda x: list(set(x)))
                .to_dict()
            )

            # Raise an error if demand sample is missing necessary entries.
            _verify_edps_available(available_edps, set(required_edps.keys()))

            # Create the demand vector
            if self._asmnt.log.verbose:
                self.log.msg(
                    'Assembling demand data for calculation...',
                    prepend_timestamp=True,
                )
            demand_dict = _assemble_required_demand_data(
                set(required_edps.keys()), nondirectional_multipliers, demand_sample
            )

            # Evaluate the Damage State of each Component Block
            ds_sample = self._evaluate_damage_state(
                demand_dict, required_edps, capacity_sample, lsds_sample
            )

            ds_samples.append(ds_sample)

        self.ds_sample = pd.concat(ds_samples, axis=1)

        self.log.msg("Damage state calculation successful.", prepend_timestamp=False)

    def _handle_operation(self, initial_value, operation, other_value):
        """
        This method is used in `_create_dmg_RVs` to apply capacity
        adjustment operations whenever required. It is defined as a
        safer alternative to directly using `eval`.

        Parameters
        ----------
        initial_value: float
          Value before operation
        operation: str
          Any of +, -, *, /
        other_value: float
          Value used to apply the operation

        Returns
        -------
        float
          The result of the operation

        Raises
        ------
        ValueError
            If the operation is invalid.

        """
        if operation == '+':
            return initial_value + other_value
        if operation == '-':
            return initial_value - other_value
        if operation == '*':
            return initial_value * other_value
        if operation == '/':
            return initial_value / other_value
        raise ValueError(f'Invalid operation: `{operation}`')

    def _generate_dmg_sample(self, sample_size, PGB, scaling_specification=None):
        """
        This method generates a damage sample by creating random
        variables (RVs) for capacities and limit-state-damage-states
        (lsds), and then sampling from these RVs. The sample size and
        performance group batches (PGB) are specified as inputs. The
        method returns the capacity sample and the lsds sample.

        Parameters
        ----------
        sample_size : int
            The number of realizations to generate.
        PGB : DataFrame
            A DataFrame that groups performance groups into batches
            for efficient damage assessment.
        scaling_specification: dict, optional
            A dictionary defining the shift in median.
            Example: {'CMP-1-1': '*1.2', 'CMP-1-2': '/1.4'}
            The keys are individual components that should be present
            in the `capacity_sample`.  The values should be strings
            containing an operation followed by the value formatted as
            a float.  The operation can be '+' for addition, '-' for
            subtraction, '*' for multiplication, and '/' for division.

        Returns
        -------
        capacity_sample : DataFrame
            A DataFrame that represents the capacity sample.
        lsds_sample : DataFrame
            A DataFrame that represents the .

        Raises
        ------
        ValueError
            If the damage parameters have not been specified.

        """
        # Check if damage model parameters have been specified
        if self.damage_params is None:
            raise ValueError(
                'Damage model parameters have not been specified. '
                'Load parameters from the default damage model '
                'databases or provide your own damage model '
                'definitions before generating a sample.'
            )

        # Create capacity and LSD RVs for each performance group
        capacity_RVs, lsds_RVs = self._create_dmg_RVs(PGB, scaling_specification)

        if self._asmnt.log.verbose:
            self.log.msg('Sampling capacities...', prepend_timestamp=True)

        # Generate samples for capacity RVs
        capacity_RVs.generate_sample(
            sample_size=sample_size, method=self._asmnt.options.sampling_method
        )

        # Generate samples for LSD RVs
        lsds_RVs.generate_sample(
            sample_size=sample_size, method=self._asmnt.options.sampling_method
        )

        if self._asmnt.log.verbose:
            self.log.msg("Raw samples are available", prepend_timestamp=True)

        # get the capacity and lsds samples
        capacity_sample = (
            pd.DataFrame(capacity_RVs.RV_sample).sort_index(axis=0).sort_index(axis=1)
        )
        capacity_sample = base.convert_to_MultiIndex(capacity_sample, axis=1)['FRG']
        capacity_sample.columns.names = ['cmp', 'loc', 'dir', 'uid', 'block', 'ls']

        lsds_sample = (
            pd.DataFrame(lsds_RVs.RV_sample)
            .sort_index(axis=0)
            .sort_index(axis=1)
            .astype(int)
        )
        lsds_sample = base.convert_to_MultiIndex(lsds_sample, axis=1)['LSDS']
        lsds_sample.columns.names = ['cmp', 'loc', 'dir', 'uid', 'block', 'ls']
<<<<<<< HEAD

        if self._asmnt.log.verbose:
            self.log_msg(
                f"Successfully generated {sample_size} realizations.",
                prepend_timestamp=True,
            )

        return capacity_sample, lsds_sample

    def _get_required_demand_type(self, PGB):
        """
        Returns the id of the demand needed to calculate damage to a
        component. We assume that a damage model sample is available.

        This method returns the demand type and its properties
        required to calculate the damage to a component. The
        properties include whether the demand is directional, the
        offset, and the type of the demand. The method takes as input
        a dataframe PGB that contains information about the component
        groups in the asset. For each component group PG in the PGB
        dataframe, the method retrieves the relevant damage parameters
        from the damage_params dataframe and parses the demand type
        into its properties. If the demand type has a subtype, the
        method splits it and adds the subtype to the demand type to
        form the EDP (engineering demand parameter) type. The method
        also considers the default offset for the demand type, if it
        is specified in the options attribute of the assessment, and
        adds the offset to the EDP. If the demand is directional, the
        direction is added to the EDP. The method collects all the
        unique EDPs for each component group and returns them as a
        dictionary where each key is an EDP and its value is a list of
        component groups that require that EDP.

        Parameters
        ----------
        `PGB`: pd.DataFrame
            A pandas DataFrame with the block information for
            each component

        Returns
        -------
        dict
            A dictionary of EDP requirements, where each key is the EDP
            string (e.g., "Peak Ground Acceleration-0-0"), and the
            corresponding value is a list of tuples (component_id,
            location, direction)

        """

        # Assign the damage_params attribute to a local variable `DP`
        DP = self.damage_params

        # Check if verbose logging is enabled in `self._asmnt.log`
        if self._asmnt.log.verbose:
            # If verbose logging is enabled, log a message indicating
            # that we are collecting demand information
            self.log_msg(
                'Collecting required demand information...', prepend_timestamp=True
            )

        # Initialize an empty dictionary to store the unique EDP
        # requirements
        EDP_req = {}

        # Iterate over the index of the `PGB` DataFrame
        for PG in PGB.index:
            # Get the component name from the first element of the
            # `PG` tuple
            cmp = PG[0]

            # Get the directional, offset, and demand_type parameters
            # from the `DP` DataFrame
            directional, offset, demand_type = DP.loc[
                cmp,
                [
                    ('Demand', 'Directional'),
                    ('Demand', 'Offset'),
                    ('Demand', 'Type'),
                ],
            ]

            # Parse the demand type

            # Check if there is a subtype included in the demand_type
            # string
            if '|' in demand_type:
                # If there is a subtype, split the demand_type string
                # on the '|' character
                demand_type, subtype = demand_type.split('|')
                # Convert the demand type to the corresponding EDP
                # type using `base.EDP_to_demand_type`
                demand_type = base.EDP_to_demand_type[demand_type]
                # Concatenate the demand type and subtype to form the
                # EDP type
                EDP_type = f'{demand_type}_{subtype}'
            else:
                # If there is no subtype, convert the demand type to
                # the corresponding EDP type using
                # `base.EDP_to_demand_type`
                demand_type = base.EDP_to_demand_type[demand_type]
                # Assign the EDP type to be equal to the demand type
                EDP_type = demand_type

            # Consider the default offset, if needed
            if demand_type in self._asmnt.options.demand_offset.keys():
                # If the demand type has a default offset in
                # `self._asmnt.options.demand_offset`, add the offset
                # to the default offset
                offset = int(offset + self._asmnt.options.demand_offset[demand_type])
            else:
                # If the demand type does not have a default offset in
                # `self._asmnt.options.demand_offset`, convert the
                # offset to an integer
                offset = int(offset)

            # Determine the direction
            if directional:
                # If the demand is directional, use the third element
                # of the `PG` tuple as the direction
                direction = PG[2]
            else:
                # If the demand is not directional, use '0' as the
                # direction
                direction = '0'

            # Concatenate the EDP type, offset, and direction to form
            # the EDP key
            EDP = f"{EDP_type}-{str(int(PG[1]) + offset)}-{direction}"

            # If the EDP key is not already in the `EDP_req`
            # dictionary, add it and initialize it with an empty list
            if EDP not in EDP_req:
                EDP_req.update({EDP: []})

            # Add the current PG (performance group) to the list of
            # PGs associated with the current EDP key
            EDP_req[EDP].append(PG)

        # Return the unique EDP requirements
        return EDP_req

    def _assemble_required_demand_data(self, EDP_req):
        """
        Assembles demand data for damage state determination.

        The method takes the maximum of all available directions for
        non-directional demand, scaling it using the non-directional
        multiplier specified in self._asmnt.options, and returning the
        result as a dictionary with keys in the format of
        '<demand_type>-<location>-<direction>' and values as arrays of
        demand values. If demand data is not found, logs a warning
        message and skips the corresponding damages calculation.

        Parameters
        ----------
        EDP_req : dict
            A dictionary of unique EDP requirements

        Returns
        -------
        demand_dict : dict
            A dictionary of assembled demand data for calculation

        Raises
        ------
        KeyError
            If demand data for a given EDP cannot be found

        """

        if self._asmnt.log.verbose:
            self.log_msg(
                'Assembling demand data for calculation...', prepend_timestamp=True
            )

        demand_source = self._asmnt.demand.sample

        demand_dict = {}

        for EDP in EDP_req.keys():
            EDP = EDP.split('-')

            # if non-directional demand is requested...
            if EDP[2] == '0':
                # assume that the demand at the given location is available
                try:
                    # take the maximum of all available directions and scale it
                    # using the nondirectional multiplier specified in the
                    # self._asmnt.options (the default value is 1.2)
                    demand = demand_source.loc[:, (EDP[0], EDP[1])].max(axis=1).values
                    demand = demand * self._asmnt.options.nondir_multi(EDP[0])

                except KeyError:
                    demand = None

            else:
                demand = demand_source[(EDP[0], EDP[1], EDP[2])].values
=======
>>>>>>> 032ad927

        if self._asmnt.log.verbose:
            self.log.msg(
                f"Successfully generated {sample_size} realizations.",
                prepend_timestamp=True,
            )

        return capacity_sample, lsds_sample

    def _evaluate_damage_state(
        self, demand_dict, required_edps, capacity_sample, lsds_sample
    ):
        """
        Use the demand and LS capacity sample to evaluate damage states

        Parameters
        ----------
        demand_dict: dict
            Dictionary containing the demand of each demand type.
        required_edps: dict
            Dictionary containing the EDPs assigned to each demand
            type.
        capacity_sample: DataFrame
            Provides a sample of the capacity.
        lsds_sample: DataFrame
            Provides the mapping between limit states and damage
            states.

        Returns
        -------
        DataFrame
            Assigns a Damage State to each component block in the
            asset model.
        """

        if self._asmnt.log.verbose:
            self.log.msg('Evaluating damage states...', prepend_timestamp=True)

        # Create an empty dataframe with columns and index taken from
        # the input capacity sample
        dmg_eval = pd.DataFrame(
            columns=capacity_sample.columns, index=capacity_sample.index
        )

        # Initialize an empty list to store demand data
        demand_df = []

        # For each demand type in the demand dictionary
        for demand_name, demand_vals in demand_dict.items():
            # Get the list of PGs assigned to this demand type
            PG_list = required_edps[demand_name]

            # Create a list of columns for the demand data
            # corresponding to each PG in the PG_list
            PG_cols = pd.concat(
                [dmg_eval.loc[:1, PG_i] for PG_i in PG_list], axis=1, keys=PG_list
            ).columns
            PG_cols.names = ['cmp', 'loc', 'dir', 'uid', 'block', 'ls']
            # Create a dataframe with demand values repeated for the
            # number of PGs and assign the columns as PG_cols
            demand_df.append(
                pd.concat([pd.Series(demand_vals)] * len(PG_cols), axis=1, keys=PG_cols)
            )

        # Concatenate all demand dataframes into a single dataframe
        demand_df = pd.concat(demand_df, axis=1)
        # Sort the columns of the demand dataframe
        demand_df.sort_index(axis=1, inplace=True)

        # Evaluate the damage exceedance by subtracting demand from
        # capacity and checking if the result is less than zero
        dmg_eval = (capacity_sample - demand_df) < 0

        # Remove any columns with NaN values from the damage
        # exceedance dataframe
        dmg_eval.dropna(axis=1, inplace=True)

        # initialize the DataFrames that store the damage states and
        # quantities
        ds_sample = pd.DataFrame(
            0,  # fill value
            columns=capacity_sample.columns.droplevel('ls').unique(),
            index=capacity_sample.index,
            dtype='int64',
        )

        # get a list of limit state ids among all components in the damage model
        ls_list = dmg_eval.columns.get_level_values(5).unique()

        # for each consecutive limit state...
        for LS_id in ls_list:
            # get all cmp - loc - dir - block where this limit state occurs
            dmg_e_ls = dmg_eval.loc[:, idx[:, :, :, :, :, LS_id]].dropna(axis=1)

            # Get the damage states corresponding to this limit state in each
            # block
            # Note that limit states with a set of mutually exclusive damage
            # states options have their damage state picked here.
            lsds = lsds_sample.loc[:, dmg_e_ls.columns]

            # Drop the limit state level from the columns to make the damage
            # exceedance DataFrame compatible with the other DataFrames in the
            # following steps
            dmg_e_ls.columns = dmg_e_ls.columns.droplevel(5)

            # Same thing for the lsds DataFrame
            lsds.columns = dmg_e_ls.columns

            # Update the damage state in the result with the values from the
            # lsds DF if the limit state was exceeded according to the
            # dmg_e_ls DF.
            # This one-liner updates the given Limit State exceedance in the
            # entire damage model. If subsequent Limit States are also exceeded,
            # those cells in the result matrix will get overwritten by higher
            # damage states.
            ds_sample.loc[:, dmg_e_ls.columns] = ds_sample.loc[
                :, dmg_e_ls.columns
            ].mask(dmg_e_ls, lsds)

        return ds_sample

    def _create_dmg_RVs(self, PGB, scaling_specification=None):
        """
        Creates random variables required later for the damage calculation.

        The method initializes two random variable registries,
        capacity_RV_reg and lsds_RV_reg, and loops through each
        performance group in the input performance group batch (PGB)
        dataframe. For each performance group, it retrieves the
        component sample and blocks and checks if the limit state is
        defined for the component. If the limit state is defined, the
        method gets the list of limit states and the parameters for
        each limit state. The method assigns correlation between limit
        state random variables, adds the limit state random variables
        to the capacity_RV_reg registry, and adds LSDS assignments to
        the lsds_RV_reg registry. After looping through all
        performance groups, the method returns the two registries.

        Parameters
        ----------
        PGB : DataFrame
            A DataFrame that groups performance groups into batches
            for efficient damage assessment.
        scaling_specification: dict, optional
            A dictionary defining the shift in median.
            Example: {'CMP-1-1': '*1.2', 'CMP-1-2': '/1.4'}
            The keys are individual components that should be present
            in the `capacity_sample`.  The values should be strings
            containing an operation followed by the value formatted as
            a float.  The operation can be '+' for addition, '-' for
            subtraction, '*' for multiplication, and '/' for division.

        Returns
        -------
        tuple
            A tuple containing two RandomVariableRegistry instances:
            one for the capacity random variables and one for the LSDS
            assignments.

        Raises
        ------
        ValueError
            Raises an error if the scaling specification is invalid or
            if the input DataFrame does not meet the expected format.
            Also, raises errors if there are any issues with the types
            or formats of the data in the input DataFrame.

        """

        def assign_lsds(ds_weights, ds_id, lsds_RV_reg, lsds_rv_tag):
            """
            Assigns limit states to damage states using random
            variables, updating the provided random variable registry.
            This function either creates a deterministic random
            variable for a single damage state or a multinomial random
            variable for multiple damage states.

            Parameters
            ----------
            ds_weights : str or None
                A string representing the weights of different damage
                states associated with a limit state, separated by
                '|'.  If None, indicates that there is only one damage
                state associated with the limit state.
            ds_id : int
                The starting index for damage state IDs. This ID helps
                in mapping damage states to limit states.
            lsds_RV_reg : RandomVariableRegistry
                The registry where the newly created random variables
                (for mapping limit states to damage states) will be
                added.
            lsds_rv_tag : str
                A unique identifier for the random variable being
                created, typically including identifiers for
                component, location, direction, and limit state.

            Returns
            -------
            int
                The updated damage state ID, incremented based on the
                number of damage states handled in this call.

            Notes
            -----
            This function supports detailed control over the mapping
            from limit states to damage states within a stochastic
            framework, enhancing the flexibility and accuracy of
            probabilistic damage assessments. It dynamically adjusts
            to the number of damage states specified and applies a
            mapping function to correctly assign state IDs.
            """
            # If the limit state has a single damage state assigned
            # to it, we don't need random sampling
            if pd.isnull(ds_weights):
                ds_id += 1

                lsds_RV_reg.add_RV(
                    uq.DeterministicRandomVariable(
                        name=lsds_rv_tag,
                        theta=ds_id,
                    )
                )

            # Otherwise, we create a multinomial random variable
            else:
                # parse the DS weights
                ds_weights = np.array(
                    ds_weights.replace(" ", "").split('|'), dtype=float
                )

                def map_ds(values, offset=int(ds_id + 1)):
                    """
                    Maps an array of damage state indices to their
                    corresponding actual state IDs by applying an
                    offset.

                    Parameters
                    ----------
                    values : array-like
                        An array of indices representing damage
                        states. These indices are typically sequential
                        integers starting from zero.
                    offset : int
                        The value to be added to each element in
                        `values` to obtain the actual damage state
                        IDs.

                    Returns
                    -------
                    array
                        An array where each original index from
                        `values` has been incremented by `offset` to
                        reflect its actual damage state ID.
                    """
                    return values + offset

                lsds_RV_reg.add_RV(
                    uq.MultinomialRandomVariable(
                        name=lsds_rv_tag,
                        theta=ds_weights,
                        f_map=map_ds,
                    )
                )

                ds_id += len(ds_weights)

            return ds_id

        if self._asmnt.log.verbose:
            self.log.msg('Generating capacity variables ...', prepend_timestamp=True)

        # initialize the registry
        capacity_RV_reg = uq.RandomVariableRegistry(self._asmnt.options.rng)
        lsds_RV_reg = uq.RandomVariableRegistry(self._asmnt.options.rng)

        # capacity adjustment:
        # ensure the scaling_specification is a dictionary
        if not scaling_specification:
            scaling_specification = {}
        else:
            # if there are contents, ensure they are valid.
            # See docstring for an example of what is expected.
            parsed_scaling_specification = {}
            # validate contents
            for key, value in scaling_specification.items():
                css = 'capacity adjustment specification'
                if not isinstance(value, str):
                    raise ValueError(
                        f'Invalud entry in {css}: {value}. It has to be a string. '
                        f'See docstring of DamageModel._create_dmg_RVs.'
                    )
                capacity_adjustment_operation = value[0]
                number = value[1::]
                if capacity_adjustment_operation not in ('+', '-', '*', '/'):
                    raise ValueError(
                        f'Invalid operation in {css}: '
                        f'{capacity_adjustment_operation}'
                    )
                fnumber = base.float_or_None(number)
                if fnumber is None:
                    raise ValueError(f'Invalid number in {css}: {number}')
                parsed_scaling_specification[key] = (
                    capacity_adjustment_operation,
                    fnumber,
                )
                scaling_specification = parsed_scaling_specification

        # get the component sample and blocks from the asset model
        for PG in PGB.index:
            # determine demand capacity adjustment operation, if required
            cmp_loc_dir = '-'.join(PG[0:3])
            capacity_adjustment_operation = scaling_specification.get(
                cmp_loc_dir, None
            )

            cmp_id = PG[0]
            blocks = PGB.loc[PG, 'Blocks']

            # Calculate the block weights
            blocks = np.full(int(blocks), 1.0 / blocks)

            # initialize the damaged quantity sample variable
            assert self.damage_params is not None
            if cmp_id in self.damage_params.index:
                frg_params = self.damage_params.loc[cmp_id, :]

                # get the list of limit states
                limit_states = []

                for val in frg_params.index.get_level_values(0).unique():
                    if 'LS' in val:
                        limit_states.append(val[2:])

                ds_id = 0

                frg_rv_set_tags = [[] for b in blocks]
                anchor_RVs = []

                for ls_id in limit_states:
                    frg_params_LS = frg_params[f'LS{ls_id}']

                    theta_0 = frg_params_LS.get('Theta_0', np.nan)
                    family = frg_params_LS.get('Family', 'deterministic')
                    ds_weights = frg_params_LS.get('DamageStateWeights', np.nan)

                    # check if the limit state is defined for the component
                    if pd.isna(theta_0):
                        continue

                    theta = [
                        frg_params_LS.get(f"Theta_{t_i}", np.nan) for t_i in range(3)
                    ]

                    if capacity_adjustment_operation:
                        if family in {'normal', 'lognormal'}:
                            theta[0] = self._handle_operation(
                                theta[0],
                                capacity_adjustment_operation[0],
                                capacity_adjustment_operation[1],
                            )
                        else:
                            self.log.add_warning(
                                f'Capacity adjustment is only supported '
                                f'for `normal` or `lognormal` distributions. '
                                f'Ignoring: `{cmp_loc_dir}`, which is `{family}`'
                            )
                            self.log.emit_warnings()

                    tr_lims = [
                        frg_params_LS.get(f"Truncate{side}", np.nan)
                        for side in ("Lower", "Upper")
                    ]

                    for block_i, _ in enumerate(blocks):
                        frg_rv_tag = (
                            'FRG-'
                            f'{PG[0]}-'  # cmp_id
                            f'{PG[1]}-'  # loc
                            f'{PG[2]}-'  # dir
                            f'{PG[3]}-'  # uid
                            f'{block_i + 1}-'  # block
                            f'{ls_id}'
                        )

                        # Assign correlation between limit state random
                        # variables
                        # Note that we assume perfectly correlated limit
                        # state random variables here. This approach is in
                        # line with how mainstream PBE calculations are
                        # performed. Assigning more sophisticated
                        # correlations between limit state RVs is possible,
                        # if needed. Please let us know through the
                        # SimCenter Message Board if you are interested in
                        # such a feature.
                        # Anchor all other limit state random variables to
                        # the first one to consider the perfect correlation
                        # between capacities in each LS
                        if ls_id == limit_states[0]:
                            anchor = None
                        else:
                            anchor = anchor_RVs[block_i]

                        # parse theta values for multilinear_CDF
                        if family == 'multilinear_CDF':
                            theta = np.column_stack(
                                (
                                    np.array(
                                        theta[0].split('|')[0].split(','),
                                        dtype=float,
                                    ),
                                    np.array(
                                        theta[0].split('|')[1].split(','),
                                        dtype=float,
                                    ),
                                )
                            )

                        RV = uq.rv_class_map(family)(
                            name=frg_rv_tag,
                            theta=theta,
                            truncation_limits=tr_lims,
                            anchor=anchor,
                        )

<<<<<<< HEAD
        # initialize the DataFrames that store the damage states and
        # quantities
        ds_sample = pd.DataFrame(
            0,  # fill value
            columns=capacity_sample.columns.droplevel('ls').unique(),
            index=capacity_sample.index,
            dtype='int32',
        )
=======
                        capacity_RV_reg.add_RV(RV)
>>>>>>> 032ad927

                        # add the RV to the set of correlated variables
                        frg_rv_set_tags[block_i].append(frg_rv_tag)

                        if ls_id == limit_states[0]:
                            anchor_RVs.append(RV)

                        # Now add the LS->DS assignments
                        lsds_rv_tag = (
                            'LSDS-'
                            f'{PG[0]}-'  # cmp_id
                            f'{PG[1]}-'  # loc
                            f'{PG[2]}-'  # dir
                            f'{PG[3]}-'  # uid
                            f'{block_i + 1}-'  # block
                            f'{ls_id}'
                        )

                        ds_id_next = assign_lsds(
                            ds_weights, ds_id, lsds_RV_reg, lsds_rv_tag
                        )

                    ds_id = ds_id_next

        if self._asmnt.log.verbose:
            rv_count = len(lsds_RV_reg.RV)
            self.log.msg(
                f"2x{rv_count} random variables created.", prepend_timestamp=False
            )

        return capacity_RV_reg, lsds_RV_reg

<<<<<<< HEAD
    def _prepare_dmg_quantities(self, damage_state_sample, dropzero=True):
=======
    def _prepare_dmg_quantities(
        self,
        component_sample,
        component_marginal_parameters,
        dropzero=True,
    ):
>>>>>>> 032ad927
        """
        Combine component quantity and damage state information in one
        DataFrame.

        This method assumes that a component quantity sample is
        available in the asset model and a damage state sample is
        available in the damage model.

        Parameters
        ----------
<<<<<<< HEAD
        damage_state_sample: DataFrame
            A DataFrame that assigns a damage state to each component
            block in the asset model.
=======
        component_quantities: pd.DataFrame
            Component quantity sample from the AssetModel.
        component_marginal_parameters: pd.DataFrame
            Component marginal parameters from the AssetModel.
>>>>>>> 032ad927
        dropzero: bool, optional, default: True
            If True, the quantity of non-damaged components is not
            saved.

        Returns
        -------
        DataFrame
            A DataFrame that combines the component quantity and
            damage state information.

        """

<<<<<<< HEAD
=======
        # ('cmp', 'loc', 'dir', 'uid') -> component quantity series
        component_quantities = component_sample.to_dict('series')

>>>>>>> 032ad927
        # pylint: disable=missing-return-doc
        if self._asmnt.log.verbose:
            self.log.msg('Calculating damage quantities...', prepend_timestamp=True)

        # Retrieve the component quantity information and component
        # marginal parameters from the asset model

        if (component_marginal_parameters is not None) and (
            'Blocks' in component_marginal_parameters.columns
        ):
            # if this information is available, use it

            # ('cmp', 'loc', 'dir', 'uid) -> number of blocks
            num_blocks = component_marginal_parameters['Blocks'].to_dict()

            def get_num_blocks(key):
                # pylint: disable=missing-return-type-doc
                return float(num_blocks[key])

        else:
            # otherwise assume 1 block regardless of
            # ('cmp', 'loc', 'dir', 'uid) key
            def get_num_blocks(_):
                # pylint: disable=missing-return-type-doc
                return 1.00

        # ('cmp', 'loc', 'dir', 'uid', 'block') -> damage state series
<<<<<<< HEAD
        damage_state_sample_dict = damage_state_sample.to_dict('series')
=======
        damage_state_sample_dict = self.ds_sample.to_dict('series')
>>>>>>> 032ad927

        dmg_qnt_series_collection = {}
        for key, damage_state_series in damage_state_sample_dict.items():
            component, location, direction, uid, block = key
            damage_state_set = set(damage_state_series.values)
            for ds in damage_state_set:
                if ds == -1:
                    continue
                if dropzero and ds == 0:
                    continue
                dmg_qnt_vals = np.where(
                    damage_state_series.values == ds,
                    component_quantities[component, location, direction, uid].values
                    / get_num_blocks((component, location, direction, uid)),
                    0.00,
                )
                if -1 in damage_state_set:
                    dmg_qnt_vals = np.where(
                        damage_state_series.values != -1, dmg_qnt_vals, np.nan
                    )
                dmg_qnt_series = pd.Series(dmg_qnt_vals)
                dmg_qnt_series_collection[
                    (component, location, direction, uid, block, str(ds))
                ] = dmg_qnt_series

        damage_quantities = pd.concat(
            dmg_qnt_series_collection.values(),
            axis=1,
            keys=dmg_qnt_series_collection.keys(),
        )
        damage_quantities.columns.names = ['cmp', 'loc', 'dir', 'uid', 'block', 'ds']

        # sum up block quantities
        damage_quantities = damage_quantities.groupby(
            level=['cmp', 'loc', 'dir', 'uid', 'ds'], axis=1
        ).sum()

        return damage_quantities

    def _perform_dmg_task(self, task):
        """
        Perform a task from a damage process.

        The method performs a task from a damage process on a given
        damage state sample. The events of the task are triggered by a
        damage state occurrence. The method assigns target
        component(s) into the target damage state based on the damage
        state of the source component. If the target event is "NA",
        the method removes damage state information from the target
        components.

        Parameters
        ----------
        task : list
            A list representing a task from the damage process. The
            list contains two elements:
            - The first element is a string representing the source
              component, e.g., `'1_CMP_A'`. The number in the beginning
              is used to order the tasks and is not considered here.
            - The second element is a dictionary representing the
              events triggered by the damage state of the source
              component. The keys of the dictionary are strings that
              represent the damage state of the source component,
              e.g., `'DS1'`. The values are lists of strings
              representing the target component(s) and event(s), e.g.,
              `['CMP_B.DS1', 'CMP_C.DS1']`. They could also be a
              single element instead of a list.
              Examples of a task:
                ['1_CMP.A', {'DS1': ['CMP.B_DS1', 'CMP.C_DS2']}]
                ['1_CMP.A', {'DS1': 'CMP.B_DS1', 'DS2': 'CMP.B_DS2'}]
                ['1_CMP.A-LOC', {'DS1': 'CMP.B_DS1'}]

        Raises
        ------
        ValueError
            Raises an error if the source or target event descriptions
            do not follow expected formats.
        """

        if self._asmnt.log.verbose:
            self.log.msg(f'Applying task {task}...', prepend_timestamp=True)

        # parse task
        source_cmp = task[0].split('_')[1]  # source component
        events = task[1]  # prescribed events

        # check for the `-LOC` suffix. If this is the case, we need to
        # match locations.
        if source_cmp.endswith('-LOC'):
            source_cmp = source_cmp.replace('-LOC', '')
            match_locations = True
        else:
            match_locations = False

        # check if the source component exists in the damage state
        # dataframe
        if source_cmp not in self.ds_sample.columns.get_level_values('cmp'):
            self.log.add_warning(
                f"Source component `{source_cmp}` in the prescribed "
                "damage process not found among components in the damage "
                "sample. The corresponding part of the damage process is "
                "skipped."
            )
            self.log.emit_warnings()
            return

        # execute the events pres prescribed in the damage task
        for source_event, target_infos in events.items():
            # events can only be triggered by damage state occurrence
            if not source_event.startswith('DS'):
                raise ValueError(
                    f"Unable to parse source event in damage "
                    f"process: `{source_event}`"
                )
            # get the ID of the damage state that triggers the event
            ds_source = int(source_event[2:])

            # turn the target_infos into a list if it is a single
            # argument, for consistency
            if not isinstance(target_infos, list):
                target_infos = [target_infos]

            for target_info in target_infos:
                # get the target component and event type
                target_cmp, target_event = target_info.split('_')

                if (target_cmp != 'ALL') and (
                    target_cmp not in self.ds_sample.columns.get_level_values('cmp')
                ):
                    self.log.add_warning(
                        f"Target component `{target_cmp}` in the prescribed "
                        "damage process not found among components in the damage "
                        "sample. The corresponding part of the damage process is "
                        "skipped."
                    )
                    self.log.emit_warnings()
                    continue

                # trigger a damage state
                if target_event.startswith('DS'):
                    # get the ID of the damage state to switch the target
                    # components to
                    ds_target = int(target_event[2:])

                # clear damage state information
                elif target_event == 'NA':
                    ds_target = -1
                    # -1 stands for nan (ints don'ts support nan)

                else:
                    raise ValueError(
                        f"Unable to parse target event in damage "
                        f"process: `{target_event}`"
                    )

                if match_locations:
                    self._perform_dmg_event_loc(
                        source_cmp, ds_source, target_cmp, ds_target
                    )

                else:
                    self._perform_dmg_event(
                        source_cmp, ds_source, target_cmp, ds_target
                    )

        if self._asmnt.log.verbose:
            self.log.msg(
                'Damage process task successfully applied.', prepend_timestamp=False
            )

    def _perform_dmg_event(self, source_cmp, ds_source, target_cmp, ds_target):
        """
        Perform a damage event.
        See `_perform_dmg_task`.

        """

        # affected rows
        row_selection = np.where(
            # for many instances of source_cmp, we
            # consider the highest damage state
            self.ds_sample[source_cmp].max(axis=1).values
            == ds_source
        )[0]
        # affected columns
        if target_cmp == 'ALL':
            column_selection = np.where(
                self.ds_sample.columns.get_level_values('cmp') != source_cmp
            )[0]
        else:
            column_selection = np.where(
                self.ds_sample.columns.get_level_values('cmp') == target_cmp
            )[0]
        self.ds_sample.iloc[row_selection, column_selection] = ds_target

    def _perform_dmg_event_loc(self, source_cmp, ds_source, target_cmp, ds_target):
        """
        Perform a damage event matching locations.
        See `_perform_dmg_task`.

        """

        # get locations of source component
        source_locs = set(self.ds_sample[source_cmp].columns.get_level_values('loc'))
        for loc in source_locs:
            # apply damage task matching locations
            row_selection = np.where(
                # for many instances of source_cmp, we
                # consider the highest damage state
                self.ds_sample[source_cmp, loc].max(axis=1).values
                == ds_source
            )[0]

            # affected columns
            if target_cmp == 'ALL':
                column_selection = np.where(
                    np.logical_and(
                        self.ds_sample.columns.get_level_values('cmp') != source_cmp,
                        self.ds_sample.columns.get_level_values('loc') == loc,
                    )
                )[0]
            else:
                column_selection = np.where(
                    np.logical_and(
                        self.ds_sample.columns.get_level_values('cmp') == target_cmp,
                        self.ds_sample.columns.get_level_values('loc') == loc,
                    )
                )[0]
<<<<<<< HEAD
            ds_sample.iloc[row_selection, column_selection] = ds_target

    def _get_pg_batches(self, block_batch_size):
        """
        Group performance groups into batches for efficient damage
        assessment.

        The method takes as input the block_batch_size, which
        specifies the maximum number of blocks per batch. The method
        first checks if performance groups have been defined in the
        cmp_marginal_params dataframe, and if so, it uses the 'Blocks'
        column as the performance group information. If performance
        groups have not been defined in cmp_marginal_params, the
        method uses the cmp_sample dataframe to define the performance
        groups, with each performance group having a single block.

        The method then checks if the performance groups are available
        in the damage parameters dataframe, and removes any
        performance groups that are not found in the damage
        parameters. The method then groups the performance groups
        based on the locations and directions of the components, and
        calculates the cumulative sum of the blocks for each
        group. The method then divides the performance groups into
        batches of size specified by block_batch_size and assigns a
        batch number to each group. Finally, the method groups the
        performance groups by batch number, component, location, and
        direction, and returns a dataframe that shows the number of
        blocks for each batch.

        Returns
        -------
        DataFrame
            A DataFrame indexed by batch number, component identifier,
            location, direction, and unique ID, with a column
            indicating the number of blocks assigned to each
            batch. This dataframe facilitates the management and
            execution of damage assessment tasks by grouping
            components into manageable batches based on the specified
            block batch size.

        Raises
        ------
        Warning
            Logs a warning if any performance groups do not have
            corresponding damage model information and are therefore
            excluded from the analysis.
        """

        # Get the marginal parameters for the components from the
        # asset model
        cmp_marginals = self._asmnt.asset.cmp_marginal_params

        # Initialize the batch dataframe
        pg_batch = None

        # If marginal parameters are available, use the 'Blocks'
        # column to initialize the batch dataframe
        if cmp_marginals is not None:
            # Check if the "Blocks" column exists in the component
            # marginal parameters
            if 'Blocks' in cmp_marginals.columns:
                pg_batch = cmp_marginals['Blocks'].to_frame()

        # If the "Blocks" column doesn't exist, create a new dataframe
        # with "Blocks" column filled with ones, using the component
        # sample as the index.
        if pg_batch is None:
            cmp_sample = self._asmnt.asset.cmp_sample
            pg_batch = pd.DataFrame(
                np.ones(cmp_sample.shape[1]),
                index=cmp_sample.columns,
                columns=['Blocks'],
            )

        # Check if the damage model information exists for each
        # performance group If not, remove the performance group from
        # the analysis and log a warning message.
        first_time = True
        for pg_i in pg_batch.index:
            if np.any(np.isin(pg_i, self.damage_params.index)):
                blocks_i = pg_batch.loc[pg_i, 'Blocks']
                pg_batch.loc[pg_i, 'Blocks'] = blocks_i

            else:
                pg_batch.drop(pg_i, inplace=True)

                if first_time:
                    self.log_msg(
                        "\nWARNING: Damage model information is "
                        "incomplete for some of the performance groups "
                        "and they had to be removed from the analysis:",
                        prepend_timestamp=False,
                    )

                    first_time = False

                self.log_msg(f"{pg_i}", prepend_timestamp=False)

        # Convert the data types of the dataframe to be efficient
        pg_batch = pg_batch.convert_dtypes()

        # Sum up the number of blocks for each performance group
        pg_batch = pg_batch.groupby(['loc', 'dir', 'cmp', 'uid']).sum()
        pg_batch.sort_index(axis=0, inplace=True)

        # Calculate cumulative sum of blocks
        pg_batch['CBlocks'] = np.cumsum(pg_batch['Blocks'].values.astype(int))
        pg_batch['Batch'] = 0

        # Group the performance groups into batches
        for batch_i in range(1, pg_batch.shape[0] + 1):
            # Find the mask for blocks that are less than the batch
            # size and greater than 0
            batch_mask = np.all(
                np.array(
                    [
                        pg_batch['CBlocks'] <= block_batch_size,
                        pg_batch['CBlocks'] > 0,
                    ]
                ),
                axis=0,
            )

            if np.sum(batch_mask) < 1:
                batch_mask = np.full(batch_mask.shape, False)
                batch_mask[np.where(pg_batch['CBlocks'] > 0)[0][0]] = True

            pg_batch.loc[batch_mask, 'Batch'] = batch_i

            # Decrement the cumulative block count by the max count in
            # the current batch
            pg_batch['CBlocks'] -= pg_batch.loc[
                pg_batch['Batch'] == batch_i, 'CBlocks'
            ].max()

            # If the maximum cumulative block count is 0, exit the
            # loop
            if pg_batch['CBlocks'].max() == 0:
                break

        # Group the performance groups by batch, component, location,
        # and direction, and keep only the number of blocks for each
        # group
        pg_batch = (
            pg_batch.groupby(['Batch', 'cmp', 'loc', 'dir', 'uid'])
            .sum()
            .loc[:, 'Blocks']
            .to_frame()
        )

        return pg_batch
=======
            self.ds_sample.iloc[row_selection, column_selection] = ds_target
>>>>>>> 032ad927

    def _complete_ds_cols(self, dmg_sample):
        """
        Completes the damage sample dataframe with all possible damage
        states for each component.

        Parameters
        ----------
        dmg_sample : DataFrame
            A DataFrame containing the damage state information for
            each component block in the asset model. The columns are
            MultiIndexed with levels corresponding to component
            information ('cmp', 'loc', 'dir', 'uid') and the damage
            state ('ds').

        Returns
        -------
        DataFrame
            A DataFrame similar to `dmg_sample` but with additional
            columns for missing damage states for each component,
            ensuring that all possible damage states are
            represented. The new columns are filled with zeros,
            indicating no occurrence of those damage states in the
            sample.

        Notes
        -----
        - The method assumes that the damage model parameters
          (`self.damage_params`) are available and contain the
          necessary information to determine the total number of
          damage states for each component.

        """

        # get a shortcut for the damage model parameters
        DP = self.damage_params

        # Get the header for the results that we can use to identify
        # cmp-loc-dir-uid sets
        dmg_header = dmg_sample.groupby(level=[0, 1, 2, 3], axis=1).first().iloc[:2, :]

        # get the number of possible limit states
        ls_list = [col for col in DP.columns.unique(level=0) if 'LS' in col]

        # initialize the result dataframe
        res = pd.DataFrame()

        # TODO: For the code below, store the number of damage states
        # for each component ID as an attribute of the ds_model when
        # loading the parameters, and then directly access them here
        # much faster instead of parsing the parameters again.

        # walk through all components that have damage parameters provided
        for cmp_id in DP.index:
            # get the component-specific parameters
            cmp_data = DP.loc[cmp_id]

            # and initialize the damage state counter
            ds_count = 0

            # walk through all limit states for the component
            for ls in ls_list:
                # check if the given limit state is defined
                if not pd.isna(cmp_data[(ls, 'Theta_0')]):
                    # check if there is only one damage state
                    if pd.isna(cmp_data[(ls, 'DamageStateWeights')]):
                        ds_count += 1

                    else:
                        # or if there are more than one, how many
                        ds_count += len(cmp_data[(ls, 'DamageStateWeights')].split('|'))

            # get the list of valid cmp-loc-dir-uid sets
            cmp_header = dmg_header.loc[
                :,
                [
                    cmp_id,
                ],
            ]

            # Create a dataframe where they are repeated ds_count times in the
            # columns. The keys put the DS id in the first level of the
            # multiindexed column
            cmp_headers = pd.concat(
                [cmp_header for ds_i in range(ds_count + 1)],
                keys=[str(r) for r in range(0, ds_count + 1)],
                axis=1,
            )
            cmp_headers.columns.names = ['ds', *cmp_headers.columns.names[1::]]

            # add these new columns to the result dataframe
            res = pd.concat([res, cmp_headers], axis=1)

        # Fill the result dataframe with zeros and reorder its columns to have
        # the damage states at the lowest like - matching the dmg_sample input
        res = pd.DataFrame(
            0.0,
            columns=res.columns.reorder_levels([1, 2, 3, 4, 0]),
            index=dmg_sample.index,
        )

        # replace zeros wherever the dmg_sample has results
        res.loc[:, dmg_sample.columns.to_list()] = dmg_sample

        return res

<<<<<<< HEAD
    def calculate(
        self,
        sample_size=None,
        dmg_process=None,
        block_batch_size=1000,
        scaling_specification=None,
    ):
        """
        Wrapper around the new calculate method that requires sample size.
        Exists for backwards compatibility
        """
        if not sample_size:
            # todo: Deprecation warning
            sample_size = self._asmnt.demand.sample.shape[0]
        self.calculate_internal(
            sample_size, dmg_process, block_batch_size, scaling_specification
        )

    def calculate_internal(
        self,
        sample_size,
        dmg_process=None,
        block_batch_size=1000,
        scaling_specification=None,
    ):
        """
        Calculate the damage state of each component block in the asset.

        """

        self.log_div()
        self.log_msg('Calculating damages...')

        # Break up damage calculation and perform it by performance group.
        # Compared to the simultaneous calculation of all PGs, this approach
        # reduces demands on memory and increases the load on CPU. This leads
        # to a more balanced workload on most machines for typical problems.
        # It also allows for a straightforward extension with parallel
        # computing.

        # get the list of performance groups
        self.log_msg(
            f'Number of Performance Groups in Asset Model:'
            f' {self._asmnt.asset.cmp_sample.shape[1]}',
            prepend_timestamp=False,
        )

        pg_batch = self._get_pg_batches(block_batch_size)
        batches = pg_batch.index.get_level_values(0).unique()

        self.log_msg(
            f'Number of Component Blocks: {pg_batch["Blocks"].sum()}',
            prepend_timestamp=False,
        )

        self.log_msg(
            f"{len(batches)} batches of Performance Groups prepared "
            "for damage assessment",
            prepend_timestamp=False,
        )

        # for PG_i in self._asmnt.asset.cmp_sample.columns:
        ds_samples = []
        for PGB_i in batches:
            performance_group = pg_batch.loc[PGB_i]

            self.log_msg(
                f"Calculating damage for PG batch {PGB_i} with "
                f"{int(performance_group['Blocks'].sum())} blocks"
            )

            # Generate an array with component capacities for each block and
            # generate a second array that assigns a specific damage state to
            # each component limit state. The latter is primarily needed to
            # handle limit states with multiple, mutually exclusive DS options
            capacity_sample, lsds_sample = self._generate_dmg_sample(
                sample_size, performance_group, scaling_specification
            )

            # Get the required demand types for the analysis
            EDP_req = self._get_required_demand_type(performance_group)

            # Create the demand vector
            demand_dict = self._assemble_required_demand_data(EDP_req)

            # Evaluate the Damage State of each Component Block
            ds_sample = self._evaluate_damage_state(
                demand_dict, EDP_req, capacity_sample, lsds_sample
            )

            ds_samples.append(ds_sample)

        ds_sample = pd.concat(ds_samples, axis=1)
        self.log_msg("Raw damage calculation successful.", prepend_timestamp=False)

        # Apply the prescribed damage process, if any
        if dmg_process is not None:
            self.log_msg("Applying damage processes...")

            # Sort the damage processes tasks
            dmg_process = {key: dmg_process[key] for key in sorted(dmg_process)}

            # Perform damage tasks in the sorted order
            for task in dmg_process.items():
                self._perform_dmg_task(task, ds_sample)

            self.log_msg(
                "Damage processes successfully applied.", prepend_timestamp=False
            )

        qnt_sample = self._prepare_dmg_quantities(ds_sample, dropzero=False)

        # If requested, extend the quantity table with all possible DSs
        if self._asmnt.options.list_all_ds:
            qnt_sample = self._complete_ds_cols(qnt_sample)

        self.sample = qnt_sample

        self.log_msg('Damage calculation successfully completed.')
=======

def _is_for_ds_model(data):
    """
    Determines if the specified damage model parameters are for
    components modeled with discrete Damage States (DS).
    """
    return 'LS1' in data.columns.get_level_values(0)
>>>>>>> 032ad927
<|MERGE_RESOLUTION|>--- conflicted
+++ resolved
@@ -286,7 +286,6 @@
         """
         Saves the damage sample data to a CSV file or returns it
         directly with an option to include units.
-<<<<<<< HEAD
 
         This function handles saving the sample data of damage
         assessments to a specified file path or, if no path is
@@ -305,26 +304,6 @@
             in the returned DataFrame. This parameter is ignored if a
             file path is provided.
 
-=======
-
-        This function handles saving the sample data of damage
-        assessments to a specified file path or, if no path is
-        provided, returns the data as a DataFrame. The function can
-        optionally include a row for unit information when returning
-        data.
-
-        Parameters
-        ----------
-        filepath : str, optional
-            The path to the file where the damage sample should be
-            saved. If not provided, the sample is not saved to disk
-            but returned.
-        save_units : bool, default: False
-            Indicates whether to include a row with unit information
-            in the returned DataFrame. This parameter is ignored if a
-            file path is provided.
-
->>>>>>> 032ad927
         Returns
         -------
         None or tuple
@@ -339,13 +318,9 @@
         self.log.msg('Saving damage sample...')
 
         cmp_units = self._asmnt.asset.cmp_units
-<<<<<<< HEAD
-        qnt_units = pd.Series(index=self.sample.columns, name='Units', dtype='object')
-=======
         qnt_units = pd.Series(
             index=self.ds_model.sample.columns, name='Units', dtype='object'
         )
->>>>>>> 032ad927
         for cmp in cmp_units.index:
             qnt_units.loc[cmp] = cmp_units.loc[cmp]
 
@@ -359,13 +334,9 @@
         )
 
         if filepath is not None:
-<<<<<<< HEAD
-            self.log_msg('Damage sample successfully saved.', prepend_timestamp=False)
-=======
             self.log.msg(
                 'Damage sample successfully saved.', prepend_timestamp=False
             )
->>>>>>> 032ad927
             return None
 
         # else:
@@ -480,18 +451,6 @@
         if self.damage_params is None:
             return
 
-<<<<<<< HEAD
-        Returns
-        -------
-        float
-          The result of the operation
-
-        Raises
-        ------
-        ValueError
-            If the operation is invalid.
-
-=======
         units = self.damage_params[('Demand', 'Unit')]
         self.damage_params.drop(('Demand', 'Unit'), axis=1, inplace=True)
         for LS_i in self.damage_params.columns.unique(level=0):
@@ -501,7 +460,6 @@
                 ).values
 
     def _remove_incomplete_components(self):
->>>>>>> 032ad927
         """
         Removes components that have incomplete damage model
         definitions from the damage model parameters.
@@ -510,20 +468,6 @@
         if self.damage_params is None:
             return
 
-<<<<<<< HEAD
-        The method initializes two random variable registries,
-        capacity_RV_reg and lsds_RV_reg, and loops through each
-        performance group in the input performance group batch (PGB)
-        dataframe. For each performance group, it retrieves the
-        component sample and blocks and checks if the limit state is
-        defined for the component. If the limit state is defined, the
-        method gets the list of limit states and the parameters for
-        each limit state. The method assigns correlation between limit
-        state random variables, adds the limit state random variables
-        to the capacity_RV_reg registry, and adds LSDS assignments to
-        the lsds_RV_reg registry. After looping through all
-        performance groups, the method returns the two registries.
-=======
         if ('Incomplete', '') not in self.damage_params.columns:
             return
 
@@ -537,7 +481,6 @@
         """
         Removes damage parameter definitions for component IDs not
         present in the given list.
->>>>>>> 032ad927
 
         Parameters
         ----------
@@ -550,78 +493,13 @@
         cmp_mask = self.damage_params.index.isin(cmp_set, level=0)
         self.damage_params = self.damage_params.iloc[cmp_mask, :]
 
-<<<<<<< HEAD
-        Returns
-        -------
-        tuple
-            A tuple containing two RandomVariableRegistry instances:
-            one for the capacity random variables and one for the LSDS
-            assignments.
-
-        Raises
-        ------
-        ValueError
-            Raises an error if the scaling specification is invalid or
-            if the input DataFrame does not meet the expected format.
-            Also, raises errors if there are any issues with the types
-            or formats of the data in the input DataFrame.
-=======
     def _get_pg_batches(
         self, component_blocks, block_batch_size, missing_components
     ):
->>>>>>> 032ad927
         """
         Group performance groups into batches for efficient damage
         assessment.
 
-<<<<<<< HEAD
-        def assign_lsds(ds_weights, ds_id, lsds_RV_reg, lsds_rv_tag):
-            """
-            Assigns limit states to damage states using random
-            variables, updating the provided random variable registry.
-            This function either creates a deterministic random
-            variable for a single damage state or a multinomial random
-            variable for multiple damage states.
-
-            Parameters
-            ----------
-            ds_weights : str or None
-                A string representing the weights of different damage
-                states associated with a limit state, separated by
-                '|'.  If None, indicates that there is only one damage
-                state associated with the limit state.
-            ds_id : int
-                The starting index for damage state IDs. This ID helps
-                in mapping damage states to limit states.
-            lsds_RV_reg : RandomVariableRegistry
-                The registry where the newly created random variables
-                (for mapping limit states to damage states) will be
-                added.
-            lsds_rv_tag : str
-                A unique identifier for the random variable being
-                created, typically including identifiers for
-                component, location, direction, and limit state.
-
-            Returns
-            -------
-            int
-                The updated damage state ID, incremented based on the
-                number of damage states handled in this call.
-
-            Notes
-            -----
-            This function supports detailed control over the mapping
-            from limit states to damage states within a stochastic
-            framework, enhancing the flexibility and accuracy of
-            probabilistic damage assessments. It dynamically adjusts
-            to the number of damage states specified and applies a
-            mapping function to correctly assign state IDs.
-            """
-            # If the limit state has a single damage state assigned
-            # to it, we don't need random sampling
-            if pd.isnull(ds_weights):
-                ds_id += 1
-=======
         The method takes as input the block_batch_size, which
         specifies the maximum number of blocks per batch. The method
         first checks if performance groups have been defined in the
@@ -646,7 +524,6 @@
 
         Parameters
         ----------
->>>>>>> 032ad927
 
         component_blocks: pd.DataFrame
             Dataframe containing a singe column, `Blocks`, which lists
@@ -668,35 +545,7 @@
             components into manageable batches based on the specified
             block batch size.
 
-<<<<<<< HEAD
-                def map_ds(values, offset=int(ds_id + 1)):
-                    """
-                    Maps an array of damage state indices to their
-                    corresponding actual state IDs by applying an
-                    offset.
-
-                    Parameters
-                    ----------
-                    values : array-like
-                        An array of indices representing damage
-                        states. These indices are typically sequential
-                        integers starting from zero.
-                    offset : int
-                        The value to be added to each element in
-                        `values` to obtain the actual damage state
-                        IDs.
-
-                    Returns
-                    -------
-                    array
-                        An array where each original index from
-                        `values` has been incremented by `offset` to
-                        reflect its actual damage state ID.
-                    """
-                    return values + offset
-=======
-        """
->>>>>>> 032ad927
+        """
 
         # A warning has already been issued for components with
         # missing damage parameters (in
@@ -741,15 +590,7 @@
                 batch_mask = np.full(batch_mask.shape, False)
                 batch_mask[np.where(component_blocks['CBlocks'] > 0)[0][0]] = True
 
-<<<<<<< HEAD
-        # get the component sample and blocks from the asset model
-        for PG in PGB.index:
-            # determine demand capacity adjustment operation, if required
-            cmp_loc_dir = '-'.join(PG[0:3])
-            capacity_adjustment_operation = scaling_specification.get(cmp_loc_dir, None)
-=======
             component_blocks.loc[batch_mask, 'Batch'] = batch_i
->>>>>>> 032ad927
 
             # Decrement the cumulative block count by the max count in
             # the current batch
@@ -1029,7 +870,9 @@
 
         # get the capacity and lsds samples
         capacity_sample = (
-            pd.DataFrame(capacity_RVs.RV_sample).sort_index(axis=0).sort_index(axis=1)
+            pd.DataFrame(capacity_RVs.RV_sample)
+            .sort_index(axis=0)
+            .sort_index(axis=1)
         )
         capacity_sample = base.convert_to_MultiIndex(capacity_sample, axis=1)['FRG']
         capacity_sample.columns.names = ['cmp', 'loc', 'dir', 'uid', 'block', 'ls']
@@ -1042,206 +885,6 @@
         )
         lsds_sample = base.convert_to_MultiIndex(lsds_sample, axis=1)['LSDS']
         lsds_sample.columns.names = ['cmp', 'loc', 'dir', 'uid', 'block', 'ls']
-<<<<<<< HEAD
-
-        if self._asmnt.log.verbose:
-            self.log_msg(
-                f"Successfully generated {sample_size} realizations.",
-                prepend_timestamp=True,
-            )
-
-        return capacity_sample, lsds_sample
-
-    def _get_required_demand_type(self, PGB):
-        """
-        Returns the id of the demand needed to calculate damage to a
-        component. We assume that a damage model sample is available.
-
-        This method returns the demand type and its properties
-        required to calculate the damage to a component. The
-        properties include whether the demand is directional, the
-        offset, and the type of the demand. The method takes as input
-        a dataframe PGB that contains information about the component
-        groups in the asset. For each component group PG in the PGB
-        dataframe, the method retrieves the relevant damage parameters
-        from the damage_params dataframe and parses the demand type
-        into its properties. If the demand type has a subtype, the
-        method splits it and adds the subtype to the demand type to
-        form the EDP (engineering demand parameter) type. The method
-        also considers the default offset for the demand type, if it
-        is specified in the options attribute of the assessment, and
-        adds the offset to the EDP. If the demand is directional, the
-        direction is added to the EDP. The method collects all the
-        unique EDPs for each component group and returns them as a
-        dictionary where each key is an EDP and its value is a list of
-        component groups that require that EDP.
-
-        Parameters
-        ----------
-        `PGB`: pd.DataFrame
-            A pandas DataFrame with the block information for
-            each component
-
-        Returns
-        -------
-        dict
-            A dictionary of EDP requirements, where each key is the EDP
-            string (e.g., "Peak Ground Acceleration-0-0"), and the
-            corresponding value is a list of tuples (component_id,
-            location, direction)
-
-        """
-
-        # Assign the damage_params attribute to a local variable `DP`
-        DP = self.damage_params
-
-        # Check if verbose logging is enabled in `self._asmnt.log`
-        if self._asmnt.log.verbose:
-            # If verbose logging is enabled, log a message indicating
-            # that we are collecting demand information
-            self.log_msg(
-                'Collecting required demand information...', prepend_timestamp=True
-            )
-
-        # Initialize an empty dictionary to store the unique EDP
-        # requirements
-        EDP_req = {}
-
-        # Iterate over the index of the `PGB` DataFrame
-        for PG in PGB.index:
-            # Get the component name from the first element of the
-            # `PG` tuple
-            cmp = PG[0]
-
-            # Get the directional, offset, and demand_type parameters
-            # from the `DP` DataFrame
-            directional, offset, demand_type = DP.loc[
-                cmp,
-                [
-                    ('Demand', 'Directional'),
-                    ('Demand', 'Offset'),
-                    ('Demand', 'Type'),
-                ],
-            ]
-
-            # Parse the demand type
-
-            # Check if there is a subtype included in the demand_type
-            # string
-            if '|' in demand_type:
-                # If there is a subtype, split the demand_type string
-                # on the '|' character
-                demand_type, subtype = demand_type.split('|')
-                # Convert the demand type to the corresponding EDP
-                # type using `base.EDP_to_demand_type`
-                demand_type = base.EDP_to_demand_type[demand_type]
-                # Concatenate the demand type and subtype to form the
-                # EDP type
-                EDP_type = f'{demand_type}_{subtype}'
-            else:
-                # If there is no subtype, convert the demand type to
-                # the corresponding EDP type using
-                # `base.EDP_to_demand_type`
-                demand_type = base.EDP_to_demand_type[demand_type]
-                # Assign the EDP type to be equal to the demand type
-                EDP_type = demand_type
-
-            # Consider the default offset, if needed
-            if demand_type in self._asmnt.options.demand_offset.keys():
-                # If the demand type has a default offset in
-                # `self._asmnt.options.demand_offset`, add the offset
-                # to the default offset
-                offset = int(offset + self._asmnt.options.demand_offset[demand_type])
-            else:
-                # If the demand type does not have a default offset in
-                # `self._asmnt.options.demand_offset`, convert the
-                # offset to an integer
-                offset = int(offset)
-
-            # Determine the direction
-            if directional:
-                # If the demand is directional, use the third element
-                # of the `PG` tuple as the direction
-                direction = PG[2]
-            else:
-                # If the demand is not directional, use '0' as the
-                # direction
-                direction = '0'
-
-            # Concatenate the EDP type, offset, and direction to form
-            # the EDP key
-            EDP = f"{EDP_type}-{str(int(PG[1]) + offset)}-{direction}"
-
-            # If the EDP key is not already in the `EDP_req`
-            # dictionary, add it and initialize it with an empty list
-            if EDP not in EDP_req:
-                EDP_req.update({EDP: []})
-
-            # Add the current PG (performance group) to the list of
-            # PGs associated with the current EDP key
-            EDP_req[EDP].append(PG)
-
-        # Return the unique EDP requirements
-        return EDP_req
-
-    def _assemble_required_demand_data(self, EDP_req):
-        """
-        Assembles demand data for damage state determination.
-
-        The method takes the maximum of all available directions for
-        non-directional demand, scaling it using the non-directional
-        multiplier specified in self._asmnt.options, and returning the
-        result as a dictionary with keys in the format of
-        '<demand_type>-<location>-<direction>' and values as arrays of
-        demand values. If demand data is not found, logs a warning
-        message and skips the corresponding damages calculation.
-
-        Parameters
-        ----------
-        EDP_req : dict
-            A dictionary of unique EDP requirements
-
-        Returns
-        -------
-        demand_dict : dict
-            A dictionary of assembled demand data for calculation
-
-        Raises
-        ------
-        KeyError
-            If demand data for a given EDP cannot be found
-
-        """
-
-        if self._asmnt.log.verbose:
-            self.log_msg(
-                'Assembling demand data for calculation...', prepend_timestamp=True
-            )
-
-        demand_source = self._asmnt.demand.sample
-
-        demand_dict = {}
-
-        for EDP in EDP_req.keys():
-            EDP = EDP.split('-')
-
-            # if non-directional demand is requested...
-            if EDP[2] == '0':
-                # assume that the demand at the given location is available
-                try:
-                    # take the maximum of all available directions and scale it
-                    # using the nondirectional multiplier specified in the
-                    # self._asmnt.options (the default value is 1.2)
-                    demand = demand_source.loc[:, (EDP[0], EDP[1])].max(axis=1).values
-                    demand = demand * self._asmnt.options.nondir_multi(EDP[0])
-
-                except KeyError:
-                    demand = None
-
-            else:
-                demand = demand_source[(EDP[0], EDP[1], EDP[2])].values
-=======
->>>>>>> 032ad927
 
         if self._asmnt.log.verbose:
             self.log.msg(
@@ -1303,7 +946,9 @@
             # Create a dataframe with demand values repeated for the
             # number of PGs and assign the columns as PG_cols
             demand_df.append(
-                pd.concat([pd.Series(demand_vals)] * len(PG_cols), axis=1, keys=PG_cols)
+                pd.concat(
+                    [pd.Series(demand_vals)] * len(PG_cols), axis=1, keys=PG_cols
+                )
             )
 
         # Concatenate all demand dataframes into a single dataframe
@@ -1553,9 +1198,7 @@
         for PG in PGB.index:
             # determine demand capacity adjustment operation, if required
             cmp_loc_dir = '-'.join(PG[0:3])
-            capacity_adjustment_operation = scaling_specification.get(
-                cmp_loc_dir, None
-            )
+            capacity_adjustment_operation = scaling_specification.get(cmp_loc_dir, None)
 
             cmp_id = PG[0]
             blocks = PGB.loc[PG, 'Blocks']
@@ -1666,18 +1309,7 @@
                             anchor=anchor,
                         )
 
-<<<<<<< HEAD
-        # initialize the DataFrames that store the damage states and
-        # quantities
-        ds_sample = pd.DataFrame(
-            0,  # fill value
-            columns=capacity_sample.columns.droplevel('ls').unique(),
-            index=capacity_sample.index,
-            dtype='int32',
-        )
-=======
                         capacity_RV_reg.add_RV(RV)
->>>>>>> 032ad927
 
                         # add the RV to the set of correlated variables
                         frg_rv_set_tags[block_i].append(frg_rv_tag)
@@ -1710,16 +1342,12 @@
 
         return capacity_RV_reg, lsds_RV_reg
 
-<<<<<<< HEAD
-    def _prepare_dmg_quantities(self, damage_state_sample, dropzero=True):
-=======
     def _prepare_dmg_quantities(
         self,
         component_sample,
         component_marginal_parameters,
         dropzero=True,
     ):
->>>>>>> 032ad927
         """
         Combine component quantity and damage state information in one
         DataFrame.
@@ -1730,16 +1358,10 @@
 
         Parameters
         ----------
-<<<<<<< HEAD
-        damage_state_sample: DataFrame
-            A DataFrame that assigns a damage state to each component
-            block in the asset model.
-=======
         component_quantities: pd.DataFrame
             Component quantity sample from the AssetModel.
         component_marginal_parameters: pd.DataFrame
             Component marginal parameters from the AssetModel.
->>>>>>> 032ad927
         dropzero: bool, optional, default: True
             If True, the quantity of non-damaged components is not
             saved.
@@ -1752,12 +1374,9 @@
 
         """
 
-<<<<<<< HEAD
-=======
         # ('cmp', 'loc', 'dir', 'uid') -> component quantity series
         component_quantities = component_sample.to_dict('series')
 
->>>>>>> 032ad927
         # pylint: disable=missing-return-doc
         if self._asmnt.log.verbose:
             self.log.msg('Calculating damage quantities...', prepend_timestamp=True)
@@ -1785,11 +1404,7 @@
                 return 1.00
 
         # ('cmp', 'loc', 'dir', 'uid', 'block') -> damage state series
-<<<<<<< HEAD
-        damage_state_sample_dict = damage_state_sample.to_dict('series')
-=======
         damage_state_sample_dict = self.ds_sample.to_dict('series')
->>>>>>> 032ad927
 
         dmg_qnt_series_collection = {}
         for key, damage_state_series in damage_state_sample_dict.items():
@@ -2018,161 +1633,7 @@
                         self.ds_sample.columns.get_level_values('loc') == loc,
                     )
                 )[0]
-<<<<<<< HEAD
-            ds_sample.iloc[row_selection, column_selection] = ds_target
-
-    def _get_pg_batches(self, block_batch_size):
-        """
-        Group performance groups into batches for efficient damage
-        assessment.
-
-        The method takes as input the block_batch_size, which
-        specifies the maximum number of blocks per batch. The method
-        first checks if performance groups have been defined in the
-        cmp_marginal_params dataframe, and if so, it uses the 'Blocks'
-        column as the performance group information. If performance
-        groups have not been defined in cmp_marginal_params, the
-        method uses the cmp_sample dataframe to define the performance
-        groups, with each performance group having a single block.
-
-        The method then checks if the performance groups are available
-        in the damage parameters dataframe, and removes any
-        performance groups that are not found in the damage
-        parameters. The method then groups the performance groups
-        based on the locations and directions of the components, and
-        calculates the cumulative sum of the blocks for each
-        group. The method then divides the performance groups into
-        batches of size specified by block_batch_size and assigns a
-        batch number to each group. Finally, the method groups the
-        performance groups by batch number, component, location, and
-        direction, and returns a dataframe that shows the number of
-        blocks for each batch.
-
-        Returns
-        -------
-        DataFrame
-            A DataFrame indexed by batch number, component identifier,
-            location, direction, and unique ID, with a column
-            indicating the number of blocks assigned to each
-            batch. This dataframe facilitates the management and
-            execution of damage assessment tasks by grouping
-            components into manageable batches based on the specified
-            block batch size.
-
-        Raises
-        ------
-        Warning
-            Logs a warning if any performance groups do not have
-            corresponding damage model information and are therefore
-            excluded from the analysis.
-        """
-
-        # Get the marginal parameters for the components from the
-        # asset model
-        cmp_marginals = self._asmnt.asset.cmp_marginal_params
-
-        # Initialize the batch dataframe
-        pg_batch = None
-
-        # If marginal parameters are available, use the 'Blocks'
-        # column to initialize the batch dataframe
-        if cmp_marginals is not None:
-            # Check if the "Blocks" column exists in the component
-            # marginal parameters
-            if 'Blocks' in cmp_marginals.columns:
-                pg_batch = cmp_marginals['Blocks'].to_frame()
-
-        # If the "Blocks" column doesn't exist, create a new dataframe
-        # with "Blocks" column filled with ones, using the component
-        # sample as the index.
-        if pg_batch is None:
-            cmp_sample = self._asmnt.asset.cmp_sample
-            pg_batch = pd.DataFrame(
-                np.ones(cmp_sample.shape[1]),
-                index=cmp_sample.columns,
-                columns=['Blocks'],
-            )
-
-        # Check if the damage model information exists for each
-        # performance group If not, remove the performance group from
-        # the analysis and log a warning message.
-        first_time = True
-        for pg_i in pg_batch.index:
-            if np.any(np.isin(pg_i, self.damage_params.index)):
-                blocks_i = pg_batch.loc[pg_i, 'Blocks']
-                pg_batch.loc[pg_i, 'Blocks'] = blocks_i
-
-            else:
-                pg_batch.drop(pg_i, inplace=True)
-
-                if first_time:
-                    self.log_msg(
-                        "\nWARNING: Damage model information is "
-                        "incomplete for some of the performance groups "
-                        "and they had to be removed from the analysis:",
-                        prepend_timestamp=False,
-                    )
-
-                    first_time = False
-
-                self.log_msg(f"{pg_i}", prepend_timestamp=False)
-
-        # Convert the data types of the dataframe to be efficient
-        pg_batch = pg_batch.convert_dtypes()
-
-        # Sum up the number of blocks for each performance group
-        pg_batch = pg_batch.groupby(['loc', 'dir', 'cmp', 'uid']).sum()
-        pg_batch.sort_index(axis=0, inplace=True)
-
-        # Calculate cumulative sum of blocks
-        pg_batch['CBlocks'] = np.cumsum(pg_batch['Blocks'].values.astype(int))
-        pg_batch['Batch'] = 0
-
-        # Group the performance groups into batches
-        for batch_i in range(1, pg_batch.shape[0] + 1):
-            # Find the mask for blocks that are less than the batch
-            # size and greater than 0
-            batch_mask = np.all(
-                np.array(
-                    [
-                        pg_batch['CBlocks'] <= block_batch_size,
-                        pg_batch['CBlocks'] > 0,
-                    ]
-                ),
-                axis=0,
-            )
-
-            if np.sum(batch_mask) < 1:
-                batch_mask = np.full(batch_mask.shape, False)
-                batch_mask[np.where(pg_batch['CBlocks'] > 0)[0][0]] = True
-
-            pg_batch.loc[batch_mask, 'Batch'] = batch_i
-
-            # Decrement the cumulative block count by the max count in
-            # the current batch
-            pg_batch['CBlocks'] -= pg_batch.loc[
-                pg_batch['Batch'] == batch_i, 'CBlocks'
-            ].max()
-
-            # If the maximum cumulative block count is 0, exit the
-            # loop
-            if pg_batch['CBlocks'].max() == 0:
-                break
-
-        # Group the performance groups by batch, component, location,
-        # and direction, and keep only the number of blocks for each
-        # group
-        pg_batch = (
-            pg_batch.groupby(['Batch', 'cmp', 'loc', 'dir', 'uid'])
-            .sum()
-            .loc[:, 'Blocks']
-            .to_frame()
-        )
-
-        return pg_batch
-=======
             self.ds_sample.iloc[row_selection, column_selection] = ds_target
->>>>>>> 032ad927
 
     def _complete_ds_cols(self, dmg_sample):
         """
@@ -2279,132 +1740,10 @@
 
         return res
 
-<<<<<<< HEAD
-    def calculate(
-        self,
-        sample_size=None,
-        dmg_process=None,
-        block_batch_size=1000,
-        scaling_specification=None,
-    ):
-        """
-        Wrapper around the new calculate method that requires sample size.
-        Exists for backwards compatibility
-        """
-        if not sample_size:
-            # todo: Deprecation warning
-            sample_size = self._asmnt.demand.sample.shape[0]
-        self.calculate_internal(
-            sample_size, dmg_process, block_batch_size, scaling_specification
-        )
-
-    def calculate_internal(
-        self,
-        sample_size,
-        dmg_process=None,
-        block_batch_size=1000,
-        scaling_specification=None,
-    ):
-        """
-        Calculate the damage state of each component block in the asset.
-
-        """
-
-        self.log_div()
-        self.log_msg('Calculating damages...')
-
-        # Break up damage calculation and perform it by performance group.
-        # Compared to the simultaneous calculation of all PGs, this approach
-        # reduces demands on memory and increases the load on CPU. This leads
-        # to a more balanced workload on most machines for typical problems.
-        # It also allows for a straightforward extension with parallel
-        # computing.
-
-        # get the list of performance groups
-        self.log_msg(
-            f'Number of Performance Groups in Asset Model:'
-            f' {self._asmnt.asset.cmp_sample.shape[1]}',
-            prepend_timestamp=False,
-        )
-
-        pg_batch = self._get_pg_batches(block_batch_size)
-        batches = pg_batch.index.get_level_values(0).unique()
-
-        self.log_msg(
-            f'Number of Component Blocks: {pg_batch["Blocks"].sum()}',
-            prepend_timestamp=False,
-        )
-
-        self.log_msg(
-            f"{len(batches)} batches of Performance Groups prepared "
-            "for damage assessment",
-            prepend_timestamp=False,
-        )
-
-        # for PG_i in self._asmnt.asset.cmp_sample.columns:
-        ds_samples = []
-        for PGB_i in batches:
-            performance_group = pg_batch.loc[PGB_i]
-
-            self.log_msg(
-                f"Calculating damage for PG batch {PGB_i} with "
-                f"{int(performance_group['Blocks'].sum())} blocks"
-            )
-
-            # Generate an array with component capacities for each block and
-            # generate a second array that assigns a specific damage state to
-            # each component limit state. The latter is primarily needed to
-            # handle limit states with multiple, mutually exclusive DS options
-            capacity_sample, lsds_sample = self._generate_dmg_sample(
-                sample_size, performance_group, scaling_specification
-            )
-
-            # Get the required demand types for the analysis
-            EDP_req = self._get_required_demand_type(performance_group)
-
-            # Create the demand vector
-            demand_dict = self._assemble_required_demand_data(EDP_req)
-
-            # Evaluate the Damage State of each Component Block
-            ds_sample = self._evaluate_damage_state(
-                demand_dict, EDP_req, capacity_sample, lsds_sample
-            )
-
-            ds_samples.append(ds_sample)
-
-        ds_sample = pd.concat(ds_samples, axis=1)
-        self.log_msg("Raw damage calculation successful.", prepend_timestamp=False)
-
-        # Apply the prescribed damage process, if any
-        if dmg_process is not None:
-            self.log_msg("Applying damage processes...")
-
-            # Sort the damage processes tasks
-            dmg_process = {key: dmg_process[key] for key in sorted(dmg_process)}
-
-            # Perform damage tasks in the sorted order
-            for task in dmg_process.items():
-                self._perform_dmg_task(task, ds_sample)
-
-            self.log_msg(
-                "Damage processes successfully applied.", prepend_timestamp=False
-            )
-
-        qnt_sample = self._prepare_dmg_quantities(ds_sample, dropzero=False)
-
-        # If requested, extend the quantity table with all possible DSs
-        if self._asmnt.options.list_all_ds:
-            qnt_sample = self._complete_ds_cols(qnt_sample)
-
-        self.sample = qnt_sample
-
-        self.log_msg('Damage calculation successfully completed.')
-=======
 
 def _is_for_ds_model(data):
     """
     Determines if the specified damage model parameters are for
     components modeled with discrete Damage States (DS).
     """
-    return 'LS1' in data.columns.get_level_values(0)
->>>>>>> 032ad927
+    return 'LS1' in data.columns.get_level_values(0)